--- conflicted
+++ resolved
@@ -2,26 +2,18 @@
 
 ## UNRELEASED
 
-<<<<<<< HEAD
-### BUG FIXES
-
+### FEATURES
+
+* Support TOSCA 1.3 inputs/outputs for workflows ([GH-556](https://github.com/ystia/yorc/issues/556))
+
+### ENHANCEMENTS
+
+* Yorc Tasks should have an error message when appropriate ([GH-613](https://github.com/ystia/yorc/issues/613))
+
+### BUG FIXES
+
+* CLI yorc locations list doesn't return HostsPool information ([GH-615](https://github.com/ystia/yorc/issues/615))
 * Check for location type mismatch ([GH-550](https://github.com/ystia/yorc/issues/550))
-
-## 4.0.0-M10 (March 10, 2020)
-
-=======
->>>>>>> c80e21c8
-### FEATURES
-
-* Support TOSCA 1.3 inputs/outputs for workflows ([GH-556](https://github.com/ystia/yorc/issues/556))
-
-### ENHANCEMENTS
-
-* Yorc Tasks should have an error message when appropriate ([GH-613](https://github.com/ystia/yorc/issues/613))
-
-### BUG FIXES
-
-* CLI yorc locations list doesn't return HostsPool information ([GH-615](https://github.com/ystia/yorc/issues/615))
 
 ## 4.0.0-M10 (March 10, 2020)
 
