--- conflicted
+++ resolved
@@ -2,15 +2,13 @@
 
 ## UNRELEASED
 
-<<<<<<< HEAD
+### ENHANCEMENTS
+
+* Generate Alien 2.1-compatible events ([GH-148](https://github.com/ystia/yorc/issues/148))
+
 ### BUG FIXES
 
 * Bootstrap of HA setup fails on GCP, at step configuring the NFS Client component [GH-218](https://github.com/ystia/yorc/issues/218))
-=======
-### ENHANCEMENTS
-
-* Generate Alien 2.1-compatible events ([GH-148](https://github.com/ystia/yorc/issues/148))
->>>>>>> 7cc2cb72
 
 ## 3.1.0-M7 (December 07, 2018)
 
