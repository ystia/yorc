# Yorc Changelog

<<<<<<< HEAD
## 4.2.0 (September 10, 2021)
=======
## 4.3.0 (March 11, 2022)

### DEPENDENCIES

* Consul version updated to 1.11.3 ([GH-783](https://github.com/ystia/yorc/issues/783))
>>>>>>> c4597cc6

### FEATURES

* Ability to authenticate against OpenStack with token or application credentials ([GH-775](https://github.com/ystia/yorc/issues/775))
* Support nested TOSCA functions in get_secret (added a get_vault_secret function) ([GH-777](https://github.com/ystia/yorc/issues/777))
* Allow to replay workflow steps even if they are not in error ([GH-771](https://github.com/ystia/yorc/issues/771))
* Workflows steps replays on error ([GH-753](https://github.com/ystia/yorc/issues/753))

### ENHANCEMENTS

* Support Alien4Cloud 3.3.0 ([GH-773](https://github.com/ystia/yorc/issues/773))
* Slurm: Use sacct to retrieve job status when scontrol show job does not show the job anymore ([GH-757](https://github.com/ystia/yorc/issues/757))
* Add basic support for ssh on Windows ([GH-751](https://github.com/ystia/yorc/issues/751))
* Add the ability to define OpenStack Compute Instance user_data ([GH-735](https://github.com/ystia/yorc/issues/735))

### BUG FIXES

* [Bootstrap] Error in AWS location configuration for the bootstrapped Yorc ([GH-762](https://github.com/ystia/yorc/issues/762))
* Over-consumption of Consul connections ([GH-745](https://github.com/ystia/yorc/issues/745))
* Yorc panics attempting to print an error handling a script execution stdout ([GH-741](https://github.com/ystia/yorc/issues/741))
* Error submitting a SLURM job with no execution option ([GH-739](https://github.com/ystia/yorc/issues/739))
* Workflow with asynchronous action never stops after another step failure  ([GH-733](https://github.com/ystia/yorc/issues/733))

### ENGINEERING

* Generate a checksum file for release artifacts and sign it ([GH-755](https://github.com/ystia/yorc/issues/755))
* Upgrade Vault client lib to support kv secret engine v2 ([GH-779](https://github.com/ystia/yorc/issues/779))

## 4.2.0-milestone.1 (May 06, 2021)

### ENHANCEMENTS

* Support Alien4Cloud 3.2.0 ([GH-723](https://github.com/ystia/yorc/issues/723))

### BUG FIXES

* Can't bootstrap Yorc as BinTray is now unavailable ([GH-727](https://github.com/ystia/yorc/issues/727))

## 4.1.0 (April 11, 2021)

### DEPENDENCIES

* The orchestrator requires now at least Ansible 2.10.0 (upgrade from 2.7.9 introduced in [GH-648](https://github.com/ystia/yorc/issues/648))
* The orchestrator requires now at least Terraform OpenStack Provider version 1.32.0 (upgrade from 1.9.0 introduced in [GH-703](https://github.com/ystia/yorc/issues/703))


### FEATURES

* Added a tasks dispatcher metrics refresh time configuration parameter ([GH-715](https://github.com/ystia/yorc/issues/715))
* Added an ElasticSearch store for events and logs ([GH-658](https://github.com/ystia/yorc/issues/658))
* [Slurm] Expose Slurm scontrol show job results as job attributes ([GH-664](https://github.com/ystia/yorc/issues/664))

### SECURITY FIXES

* Fix [vulnerability in golang.org/x/crypto/ssh](https://snyk.io/vuln/SNYK-GOLANG-GOLANGORGXCRYPTOSSH-551923) by upgrading dependency

### ENHANCEMENTS

* Alllow shards and replicas configuration for Elastic storage ([GH-722](https://github.com/ystia/yorc/issues/722))
* Add a new synchronous purge API endpoint ([GH-707](https://github.com/ystia/yorc/issues/707))
* Should be able to specify the type of volume when creating an openstack instance ([GH-703](https://github.com/ystia/yorc/issues/703))
* Support ssh connection retries ([GH-688](https://github.com/ystia/yorc/issues/688))
* Remove useless/cluttering logs ([GH-681](https://github.com/ystia/yorc/issues/681))
* Should be able to specify edcsa or rsa ssh keys in gcloud compute instances metadata ([GH-697](https://github.com/ystia/yorc/issues/697))
* Add the ability to define OpenStack Compute Instance metadata ([GH-687](https://github.com/ystia/yorc/issues/687))
* Support Alien4Cloud 3.0 ([GH-689](https://github.com/ystia/yorc/issues/689))
* Upgrade Ansible version from 2.7.9 to 2.10.0 ([GH-648](https://github.com/ystia/yorc/issues/648))
* Alien4Cloud download URL change ([GH-637](https://github.com/ystia/yorc/issues/637))
* Enhance logs and events long-polling performances on file storage ([GH-654](https://github.com/ystia/yorc/issues/654))

### BUG FIXES

* Yorc panics on ElasticSearch store error ([GH-719](https://github.com/ystia/yorc/issues/719))
* Error when storing runtime attributes of google subnet ([GH-713](https://github.com/ystia/yorc/issues/713))
* Bootstrap fails on hosts where a version of ansible < 2.10.0 is installed ([GH-695](https://github.com/ystia/yorc/issues/695))
* Panic due to nil pointer dereference may happen when retrieving a workflow ([GH-691](https://github.com/ystia/yorc/issues/691))
* Empty directories not removed after ansible executions can lead to inodes exhaustion ([GH-683](https://github.com/ystia/yorc/issues/683))
* Yorc generates forcePurge tasks on list deployments API endpoint ([GH-674](https://github.com/ystia/yorc/issues/674))
* Yorc is getting slow when there is a lot of tasks ([GH-671](https://github.com/ystia/yorc/issues/671))
* Yorc does not build on Go1.15 ([GH-665](https://github.com/ystia/yorc/issues/665))
* Concurrency issue in workflows execution may lead to a task never reaching a terminal status ([GH-659](https://github.com/ystia/yorc/issues/659))
* Bootstrap on Centos 7 on GCP fails ([GH-649](https://github.com/ystia/yorc/issues/649))
* Kubernetes Client uses deprecated apis removed on recent versions of K8S (v1.17+) ([GH-645](https://github.com/ystia/yorc/issues/645))
* Bootstrap may failed with a nil pointer error if download of a component fails ([GH-634](https://github.com/ystia/yorc/issues/634))
* Missing concurrency limit during data migration for logs and events file storage ([GH-640](https://github.com/ystia/yorc/issues/640))
* Unable to undeploy a deployment in progress from Alien4Cloud ([GH-630](https://github.com/ystia/yorc/issues/630))

## 4.0.0 (April 17, 2020)

### BUG FIXES

* Location is not listed if its properties are missing ([GH-625](https://github.com/ystia/yorc/issues/625))
* Sometimes Yorc bootstrap fails to start local Yorc instance because Consul is not properly started ([GH-623](https://github.com/ystia/yorc/issues/623))

## 4.0.0-rc.1 (March 30, 2020)

### FEATURES

* Support TOSCA 1.3 inputs/outputs for workflows ([GH-556](https://github.com/ystia/yorc/issues/556))

### ENHANCEMENTS

* Yorc Tasks should have an error message when appropriate ([GH-613](https://github.com/ystia/yorc/issues/613))

### BUG FIXES

* CLI yorc locations list doesn't return HostsPool information ([GH-615](https://github.com/ystia/yorc/issues/615))
* Check for location type mismatch ([GH-550](https://github.com/ystia/yorc/issues/550))

## 4.0.0-M10 (March 10, 2020)

### FEATURES

* Add a consumable resources concept to the Hosts Pool ([GH-205](https://github.com/ystia/yorc/issues/205))

### BUG FIXES

* Yorc Bootstrap doesn't uninstall yorc binary ([GH-605](https://github.com/ystia/yorc/issues/605))
* Document server info REST API endpoint and change returned JSON to comply to our standards ([GH-609](https://github.com/ystia/yorc/issues/609))
* Default cache size for file storage is too large ([GH-612](https://github.com/ystia/yorc/issues/612))

## 4.0.0-M9 (February 14, 2020)

### FEATURES

* Host pool election for compute allocation can be more relevant ([GH-83](https://github.com/ystia/yorc/issues/83))

### BUG FIXES

* Tosca public_ip_address attribute is wrongly set with private address for hosts pool computes ([GH-593](https://github.com/ystia/yorc/issues/593))
* REQ_TARGET keyword on TOSCA doesn't work with requirement type ([GH-598](https://github.com/ystia/yorc/issues/598))
* Failure running workflow with inline activity ([GH-592](https://github.com/ystia/yorc/issues/592))

## 4.0.0-M8 (January 24, 2020)

### BREAKING CHANGES

#### Refactor Yorc storage system

Yorc supports several store types and store implementations that can be configured by users correspondingly with their needs.
See below enhancement allowing to implement a File+Cache sorage backend.

#### Changes in Yorc metric namespace

In order to improve the observability of Yorc execution, the exposed metrics' names were modified.
Now labels are used which allow to provide metric trees ([GH-297](https://github.com/ystia/yorc/issues/297)).

#### Changes on the deployments API

As deployments are from now stored by JSON, some functions have been changed:

```
func GetOperationPathAndPrimaryImplementation(ctx context.Context, deploymentID, nodeTemplateImpl, nodeTypeImpl, operationName string) (string, string, error)
func GetRequirementsKeysByTypeForNode(ctx context.Context, deploymentID, nodeName, requirementType string) ([]string, error)
func GetRequirementKeyByNameForNode(ctx context.Context, deploymentID, nodeName, requirementName string) (string, error)
func ReadWorkflow(kv *api.KV, deploymentID, workflowName string) (tosca.Workflow, error)
```

And substituted by:

```
func GetOperationImplementation(ctx context.Context, ...) (*tosca.Implementation, error)
func GetRequirementsByTypeForNode(ctx context.Context, deploymentID, nodeName, requirementType string) ([]Requirement, error)
func GetWorkflow(ctx context.Context, deploymentID, workflowName string) (*tosca.Workflow, error)
```

### FEATURES

* Volume attachment on AWS Compute nodes ([GH-122](https://github.com/ystia/yorc/issues/122))

### ENHANCEMENTS

* Should be able to bootstrap Yorc on OpenStack with Identity API v3 ([GH-575](https://github.com/ystia/yorc/issues/575))
* Refactor deployments package to be able to use different storage backends - part Two: Consul as default Deployments store implementation ([GH-530](https://github.com/ystia/yorc/issues/530))
* Implement a File+Cache storage backend for static parts of deployments (GH-554](https://github.com/ystia/yorc/issues/554))
* Refactor logs to allow to config new implementations (GH-552](https://github.com/ystia/yorc/issues/552))
* Refactor deployments events to allow to use different backends (GH-553](https://github.com/ystia/yorc/issues/553))

### BUG FIXES

* Deployment stuck and cannot be resumed in certain circumstances ([GH-563](https://github.com/ystia/yorc/issues/563))
* Yorc bootstrap on 4.0.0-M7 doesn't work unless an alternative download URL is provided for Yorc ([GH-561](https://github.com/ystia/yorc/issues/561))
* Location properties stored in Vault are no longer resolvable ([GH-565](https://github.com/ystia/yorc/issues/565))
* If no locations configured when first starting a Yorc server, the command "locations apply config_locations_file_path" won't work ([GH-574](https://github.com/ystia/yorc/issues/5674))
* An error during deployment purge may let the deployment in a wrong state ([GH-572](https://github.com/ystia/yorc/issues/572))
* Can have current deployment and undeployment on the same application on specific conditions ([GH-567](https://github.com/ystia/yorc/issues/567))
* API calls to deploy and update a deployment will now prevent other API calls that may modify a deployment to run at the same time
* Yorc HTTP health check is defined on localhost address ([GH-585](https://github.com/ystia/yorc/issues/585))
* Unable to get network ID attribute for Openstack many compute instances ([GH-584](https://github.com/ystia/yorc/issues/584))

## 4.0.0-M7 (November 29, 2019)

### BREAKING CHANGES

#### Changes in the REST API

##### Deployment updates

Until now deployments updates (which is a premium feature) were made on the same API operation than submitting a deployment with a given identifier:
`PUT /deployments/<deployment_id>`.
The decision on updating a deployment or creating a new one was based on the existence or not of a deployment with the given identifier.

This was confusing and makes error handling on clients difficult. So we decided to split those operations on two different API endpoints.
Submitting a deployment with a given identifier remain as it was, but updating a deployment is now available on the `PATCH /deployments/<deployment_id>` endpoint.

Trying to update a deployment on an OSS version will now result in a `401 Forbiden` error instead of a `409 Conflict` error previously.
Submitting a deployment with an identifier that is already used will still result in a `409 Conflict` error but without an informative message indicating that a
premium version is required to perform a deployment update.

This is tracked on ([GH-547: Refactor Deployment updates API](https://github.com/ystia/yorc/issues/547)).

#### Others

* API /health changed to /server/health ([GH-551](https://github.com/ystia/yorc/issues/551))

### FEATURES

* Add support for using bastion hosts to provision instances with ansible and terraform ([GH-128](https://github.com/ystia/yorc/issues/128))
* Enrich Yorc REST API with endpoints and handlers for locations management ([GH-479](https://github.com/ystia/yorc/issues/479))
* Loading bar while bootstrap ([GH-254](https://github.com/ystia/yorc/issues/254))

### ENHANCEMENTS

* Allow to specify query parameters in infrastructure usage queries ([GH-543](https://github.com/ystia/yorc/issues/543))

### BUG FIXES

* Duplicate SLURM job info log in case of failure ([GH-545](https://github.com/ystia/yorc/issues/545))

## 4.0.0-M6 (November 08, 2019)

### ENHANCEMENTS

* Add Consul DB migration of hostspools due to locations modifications ([GH-531](https://github.com/ystia/yorc/issues/531))
* Allow to provide inline configuration options for generated sbatch scripts ([GH-537](https://github.com/ystia/yorc/issues/537))
* Optionally source an environment file before submitting slurm jobs ([GH-541](https://github.com/ystia/yorc/issues/541))
* Update Infrastructure collector feature to handle locations ([GH-533](https://github.com/ystia/yorc/issues/533))
* Refactor deployments package to be able to use different storage backends - part One: Reduce Consul coupling / Add Context parameter ([GH-530](https://github.com/ystia/yorc/issues/530))

### BUG FIXES

* YORC_LOCATIONS_FILE_PATH env variable and locations_file_path command flag are not working ([GH-535](https://github.com/ystia/yorc/issues/535))

## 4.0.0-M5 (October 11, 2019)

### BREAKING CHANGES

The support of locations in Yorc (issue [GH-478](https://github.com/ystia/yorc/issues/478)), provides the ability to create several locations of a given infrastructure type (Openstack, Google Cloud, AWS, SLURM, Hosts Pool).

It introduces breaking changes in Yorc configuration as described below.

It is not anymore possible to define infrastructure properties through:

* environment variables, like `YORC_INFRA_OPENSTACK_AUTH_URL`
* yorc server command flags, like `--infrastructure_openstack_auth_url`.

Yorc configuration file does not anymore contain infrastructures definitions. This configuration provides now the path to a file defining locations for any of these types: Openstack, Google Cloud, AWS, SLURM.

For example, this Yorc configuration file in previous version allowed to define a single infrastructure of type OpenStack:

```yaml
resources_prefix: yorc-
consul:
  address: http://consul-host:8500
  datacenter: dc1
infrastructures:
  openstack:
    auth_url: http://1.2.3.4:5000
    tenant_name: mytenant
    user_name: myuser
    password: mypasswd
    region: RegionOne
    private_network_name: private-net
    default_security_groups: [group1,default]
```

This becomes now in this version:

```yaml
resources_prefix: yorc-
consul:
  address: 127.0.0.1:8500
locations_file_path: /path/to/locations.yaml
```

And file `/path/to/locations.yaml` contains locations definitions, for example here two OpenStack locations :

```yaml
locations:
  - name: myFirstOpenStackLocation
    type: openstack
    properties:
      auth_url: http://1.2.3.4:5000
      tenant_name: mytenant
      user_name: myuser
      password: mypasswd
      region: RegionOne
      private_network_name: private-net
      default_security_groups: [group1,default]
  - name: mySecondOpenStackLocation
    type: openstack
    properties:
      auth_url: http://5.6.7.8:5000
      tenant_name: mytenant
      user_name: myuser
      password: mypasswd
      region: RegionOne
      private_network_name: private-net
      default_security_groups: [group1,default]
```

When a Yorc server is starting and has no location defined yet, it will read this locations configuration file and create the corresponding locations.
Once this has been done, the locations configuration file won't be used anymore. Next version of Yorc will provide CLI and APIs allowing to create/update/delete locations.

Regardings Hosts Pool, the file format allowing to define one Hosts Pool hasn't changed.
But the CLI commands have now a mandatory argument to provide the location name:  `-l locationName` or `--location locationName`.

For example, this command was executed in previous Yorc version to create/update a Hosts Pool from a file:

```bash
yorc hp apply myhostspool.yaml
```

It is now:

```bash
yorc hp apply -l myLocation myhostspool.yaml
```

See Yorc documentation for additional details:

* section [configuration](https://yorc.readthedocs.io/en/latest/configuration.html)
* section on [CLI commands related to Hosts pool](https://yorc.readthedocs.io/en/latest/cli.html#cli-commands-related-to-hosts-pool)

### FEATURES

* Yorc support of Kubernetes StatefulSet ([GH-206](https://github.com/ystia/yorc/issues/206))
* Add support for asynchronous operations execution on plugins ([GH-525](https://github.com/ystia/yorc/issues/525))

### ENHANCEMENTS

* Locations concept in Yorc ([GH-478](https://github.com/ystia/yorc/issues/478))

### BUG FIXES

* Kubernetes Jobs do not support Service IP injection ([GH-528](https://github.com/ystia/yorc/issues/528))
* BadAccess error may be thrown when trying to resolve a TOSCA function end up in error ([GH-526](https://github.com/ystia/yorc/issues/526))
* Fix possible overlap on generated batch wrappers scripts when submitting several singularity jobs in parallel ([GH-522](https://github.com/ystia/yorc/issues/522))
* Bootstrap wrongly configures on-demand resources on OpenStack ([GH-520](https://github.com/ystia/yorc/issues/520))

## 4.0.0-M4 (September 19, 2019)

### BUG FIXES

* Fixed a bug preventing OpenStack Networks from being created ([GH-515](https://github.com/ystia/yorc/issues/515))
* Having a deployment named as a prefix of another one causes several issues ([GH-512](https://github.com/ystia/yorc/issues/512))
* A deployment may disappear from the deployments list while its currently running a purge task ([GH-504](https://github.com/ystia/yorc/issues/504))
* A4C Logs are displaying stack error when workflow step fails ([GH-503](https://github.com/ystia/yorc/issues/503))
* Bootstrap on OpenStack doesn't allow floating IP provisioning ([GH-516](https://github.com/ystia/yorc/issues/516))

## 4.0.0-M3 (August 30, 2019)

### SECURITY FIXES

* Fixed a vulnerability that could allow an attacker to read the content of a file stored on Yorc host by pretending it is an ssh key. ([GHSA-8vhw-qv5r-38h5](https://github.com/ystia/yorc/security/advisories/GHSA-8vhw-qv5r-38h5))

### BUG FIXES

* Undeploying an application with a running workflow should not be possible ([GH-460](https://github.com/ystia/yorc/issues/460))

## 4.0.0-M2 (August 09, 2019)

### ENHANCEMENTS

* Should support the creation of OpenStack Compute instances using bootable volume ([GH-461](https://github.com/ystia/yorc/issues/461))
* Allow to disable automatic Consul snapshots and restore when upgrading Yorc using ̀`YORC_DISABLE_CONSUL_SNAPSHOTS_ON_UPGRADE` env variable ([GH-486](https://github.com/ystia/yorc/issues/486))
* Allow to update instance attribute when creating attribute notifications ([GH-491](https://github.com/ystia/yorc/issues/491))
* Use the new Yorc plugin provided by Alien4Cloud (the Yorc Provider) in the bootstrap process. ([GH-494](https://github.com/ystia/yorc/issues/494))
* Missing documentation on premium features ([GH-407](https://github.com/ystia/yorc/issues/407))

## 4.0.0-M1 (July 12, 2019)

### BREAKING CHANGES

* Start v4.0 cycle ([GH-444](https://github.com/ystia/yorc/issues/444)):
  * deprecated API functions are now removed
  * the former and deprecated way to handle Kubernetes deployments is not supported anymore

### BUG FIXES

* Failure to deploy/undeploy big application: Transaction contains too many operations ([GH-484](https://github.com/ystia/yorc/issues/484))
* Wrong resources allocation on shareable Hosts Pool ([GH-426](https://github.com/ystia/yorc/issues/426))
* Deleting one host in Pool deletes other hosts having as prefix the deleted hostname ([GH-430](https://github.com/ystia/yorc/issues/430))
* Yorc should support long standard operation names as well as short ones ([GH-300](https://github.com/ystia/yorc/issues/300))
* Fix attributes notifications for services (substitutions) ([GH-423](https://github.com/ystia/yorc/issues/423))
* Monitoring can be stopped before the job termination ([GH-438](https://github.com/ystia/yorc/issues/438))
* mem_per_node slurm option parameter is limited to integer number of GB ([GH-446](https://github.com/ystia/yorc/issues/446))
* Job node state remains to "executing" when Ansible job fails ([GH-455](https://github.com/ystia/yorc/issues/455))
* Panic occurs uploading job slurm artifacts during load test ([GH-465](https://github.com/ystia/yorc/issues/465))

### ENHANCEMENTS

* Support OpenStack Block storage API v3 ([GH-440](https://github.com/ystia/yorc/issues/440))
* Expose bypass error parameter on workflow ([GH-425](https://github.com/ystia/yorc/issues/425))
* Support Alien4Cloud 2.2 ([GH-441](https://github.com/ystia/yorc/issues/441))
* Allow to provide extra env vars to Alien4Cloud during bootstrap ([GH-452](https://github.com/ystia/yorc/issues/452))
* Port CLI and Rest API minor changes for premium update feature ([GH-467](https://github.com/ystia/yorc/issues/467))
* Port changes for update nodes ([GH-476](https://github.com/ystia/yorc/issues/476))

## 3.2.0 (May 31, 2019)

### ENHANCEMENTS

* Bootstrap support of Ubuntu 1904 ([GH-419](https://github.com/ystia/yorc/issues/419))
* Print plugin logs in higher level than DEBUG ([GH-329](https://github.com/ystia/yorc/issues/329))
* Slurm job logs are displayed many time ([GH-397](https://github.com/ystia/yorc/issues/397))
* Allow to configure resources prefix for bootstrapped Yorc ([GH-399](https://github.com/ystia/yorc/issues/399))

### BUG FIXES

* Undeployment of a Hosts Pool bootstrapped setup doesn't clean correctly Hosts Pool ([GH-406](https://github.com/ystia/yorc/issues/406))
* Failure to deploy an application with Compute resources constraints on Hosts Pool ([GH-409](https://github.com/ystia/yorc/issues/409))
* Yorc server crashes on error: fatal error: concurrent map write ([GH-413](https://github.com/ystia/yorc/issues/413))
* Yorc bootstrap on HostPool in interactive mode should ask for hosts private IP addresses also ([GH-411](https://github.com/ystia/yorc/issues/411))
* Secure bootstrap on Hosts Pool fails configuring infra, error "playbooks must be a list of plays" ([GH-396](https://github.com/ystia/yorc/issues/396))
* Kubernetes infrastructure configuration support in Yorc is not able to detect erroneous config file path ([GH-378](https://github.com/ystia/yorc/issues/378))
* Emit a persistent event on deployment purge ([GH-402](https://github.com/ystia/yorc/issues/402))
* Invalid memory address panic appends on a workflow with non-existent on success step reference ([GH-417](https://github.com/ystia/yorc/issues/417))
* Erroneous Warning message on purged deployments timestamp ([GH-421](https://github.com/ystia/yorc/issues/421))

## 3.2.0-RC1 (May 10, 2019)

### BUG FIXES

* Can't deploy applications using compute instances filters on Hosts Pools ([GH-385](https://github.com/ystia/yorc/issues/385))
* Unexpected deployment deletion during topology unmarshalling ([GH-375](https://github.com/ystia/yorc/issues/375))
* Parsing of a description field of an TOSCA interface is interpreted as an operation ([GH-372](https://github.com/ystia/yorc/issues/372))
* Yorc does not support python3 ([GH-319](https://github.com/ystia/yorc/issues/319))
* Migrate from Oracle JDK to OpenJDK when bootstrapping Yorc/Alien4Cloud ([GH-383](https://github.com/ystia/yorc/issues/383))
* Monitoring causes Yorc and Consul CPU over consumption ([GH-388](https://github.com/ystia/yorc/issues/388))
* Bootstrap step YorcOnDemandLocationResources fails on setup with http proxy defined ([GH-384](https://github.com/ystia/yorc/issues/384))

### ENHANCEMENTS

* Add a note on ansible upgrade in documentation ([GH-373](https://github.com/ystia/yorc/issues/373))
* Policies API update ([GH-380](https://github.com/ystia/yorc/issues/380))
* Reduce the volume of data stored in Consul by removing builtin types duplicates on deployments ([GH-371](https://github.com/ystia/yorc/issues/371))
* Execute custom workflows and custom commands on selected instances ([GH-107](https://github.com/ystia/yorc/issues/107))
* Support OpenStack authentication with user domain ([GH-355](https://github.com/ystia/yorc/issues/355))

## 3.2.0-M5 (April 19, 2019)

### FEATURES

* Implement an anti-affinity placement policy for Openstack ([GH-84](https://github.com/ystia/yorc/issues/84))
* Allow to configure Ansible configuration file ([GH-346](https://github.com/ystia/yorc/issues/346))
* Monitor deployed services liveness ([GH-104](https://github.com/ystia/yorc/issues/104))

### ENHANCEMENTS

* Add job status feedback for slurm and k8s jobs ([GH-351](https://github.com/ystia/yorc/issues/351))
* Upgrade Ansible to 2.7.9 ([GH-364](https://github.com/ystia/yorc/issues/364))
* Reduce the volume of data stored in Consul part 1 ([GH-361](https://github.com/ystia/yorc/issues/361))

### BUG FIXES

* Unable to delete a deployment with non-conform topology ([GH-368](https://github.com/ystia/yorc/issues/368))

## 3.2.0-M4 (March 29, 2019)

### ENHANCEMENTS

* REST API doc changes on deployment update support in premium version ([GH-352](https://github.com/ystia/yorc/issues/352))
* Bootstrap Yorc with a Vault instance ([GH-282](https://github.com/ystia/yorc/issues/282))
* Refactor Slurm jobs ([GH-220](https://github.com/ystia/yorc/issues/220))
* Yorc does not log a slurm command error message, making diagnostic difficult ([GH-348](https://github.com/ystia/yorc/issues/348))

### FEATURES

* Yorc hostspool now allows more filtering ([GH-89](https://github.com/ystia/yorc/issues/89))
* Yorc support of kubernetes PersistentVolumeClaim ([GH-209](https://github.com/ystia/yorc/issues/209))

### BUG FIXES

* Bootstrap using a premium version of Alien4Cloud fails to configure https/SSL ([GH-345](https://github.com/ystia/yorc/issues/345))
* Deployment fails on error "socket: too many open files" ([GH-334](https://github.com/ystia/yorc/issues/334))
* Yorc bootstrap does not correctly treat default alien4cloud version download ([GH-286](https://github.com/ystia/yorc/issues/286))
* Attribute notification is not correctly set with HOST keyword ([GH-338](https://github.com/ystia/yorc/issues/338))
* Custom command events doesn't provide enough information ([GH-324](https://github.com/ystia/yorc/issues/324))
* Update Default Oracle JDK download URL as the previous one is not available for download anymore ([GH-341](https://github.com/ystia/yorc/issues/341))
* Bad notifications storage with several notified for one attribute notifier ([GH-343](https://github.com/ystia/yorc/issues/343))

## 3.2.0-M3 (March 11, 2019)

### BUG FIXES

* Yorc panics on segmentation violation attempting to deploy Ystia Forge Slurm topology ([GH-321](https://github.com/ystia/yorc/issues/321))
* Panic can append when undeploying Slurm computes ([GH-326](https://github.com/ystia/yorc/issues/326))

### FEATURES

* Yorc supports Slurm Accounting ([GH-280](https://github.com/ystia/yorc/issues/280))
* Yorc supports Slurm reservation ([GH-132](https://github.com/ystia/yorc/issues/132))

## 3.2.0-M2 (February 15, 2019)

### DEPENDENCIES

* Technical update to use Alien4Cloud 2.1.1 (Used in bootstrap)

### BUG FIXES

* Purging n deployment in parallel, one can fail on error: Missing targetId for task with id ([GH-293](https://github.com/ystia/yorc/issues/293))
* Deployment with a topology parsing error remains in initial status ([GH-283](https://github.com/ystia/yorc/issues/283))
* Interface name is not retrieved from custom command Rest request ([GH-287](https://github.com/ystia/yorc/issues/287))
* Instances are adding into topology before creating task ([GH-289](https://github.com/ystia/yorc/issues/289))
* Missing events for uninstall workflow in purge task ([GH-302](https://github.com/ystia/yorc/issues/302))
* All ssh connections to Slurm are killed if ssh server has reached the max number of allowed sessions ([GH-291](https://github.com/ystia/yorc/issues/291))
* It can take a considerable delay for a deployment to change status to UNDEPLOYMENT_IN_PROGRESS ([GH-306](https://github.com/ystia/yorc/issues/306))
* Slurm job monitoring is not designed for concurrency ([GH-308](https://github.com/ystia/yorc/issues/308))
* SSH Session pool: Panic if connection failed, this impacts Slurm infrastructure ([GH-315](https://github.com/ystia/yorc/issues/315))

### ENHANCEMENTS

* Bootstrap a secure Yorc setup ([GH-179](https://github.com/ystia/yorc/issues/179))
* Yorc bootstrap should save input values used to bootstrap a setup ([GH-248](https://github.com/ystia/yorc/issues/248))
* Publish value change event for instance attributes ([GH-222](https://github.com/ystia/yorc/issues/222))
* Move to Go modules to manage dependencies ([GH-183](https://github.com/ystia/yorc/issues/183))
* Document How to create a Yorc Plugin ([GH-119](https://github.com/ystia/yorc/issues/119))
* Slurm user credentials can be defined as slurm deployment topology properties, as an alternative to yorc configuration properties ([GH-281](https://github.com/ystia/yorc/issues/281))

## 3.2.0-M1 (January 28, 2019)

### BUG FIXES

* Can't deploy applications using a secured yorc/consul ([GH-274](https://github.com/ystia/yorc/issues/274))
* K8S jobs namespace should not be removed if its provided ([GH-245](https://github.com/ystia/yorc/issues/245))
* Unable to purge an application that appears in the list ([GH-238](https://github.com/ystia/yorc/issues/238))

## 3.1.0 (December 20, 2018)

### BUG FIXES

* When scaling down instances are not cleaned from consul ([GH-257](https://github.com/ystia/yorc/issues/257))
* Yorc bootstrap fails if downloadable URLs are too long ([GH-247](https://github.com/ystia/yorc/issues/247))

### ENHANCEMENTS

* Increase default workers number per Yorc server from `3` to `30` ([GH-244](https://github.com/ystia/yorc/issues/244))

### BUG FIXES

* Bootstrap fails on Red Hat Enterprise Linux 7.5 ([GH-252](https://github.com/ystia/yorc/issues/252))

## 3.1.0-RC2 (December 18, 2018)

### DEPENDENCIES

* Technical update to use Alien4Cloud 2.1.0 final version (Used in bootstrap)

## 3.1.0-RC1 (December 17, 2018)

### ENHANCEMENTS

* Support Jobs lifecycle enhancements (new operations `submit`, `run`, `cancel`) ([GH-196](https://github.com/ystia/yorc/issues/196))
* Forbid the parallel execution of several scheduled actions. This is for instance used for the asynchronous run operation of Jobs. This will prevent a same action to be scheduled in parallel (for jobs it will prevent checking and doing same actions several times) ([GH-230](https://github.com/ystia/yorc/issues/230))
* Generate Alien 2.1-compatible events ([GH-148](https://github.com/ystia/yorc/issues/148))

### BUG FIXES

* No output properties for services on GKE ([GH-214](https://github.com/ystia/yorc/issues/214))
* K8S service IP missing in runtime view when deploying on GKE ([GH-215](https://github.com/ystia/yorc/issues/215))
* Bootstrap of HA setup fails on GCP, at step configuring the NFS Client component ([GH-218](https://github.com/ystia/yorc/issues/218))
* Fix issue when default yorc.pem is used by Ansible with ssh-agent ([GH-233](https://github.com/ystia/yorc/issues/233))
* Publish workflow events when custom workflow is finished ([GH-234](https://github.com/ystia/yorc/issues/234))
* Bootstrap without internet access fails to get terraform plugins for local yorc ([GH-239](https://github.com/ystia/yorc/issues/239))
* CUDA_VISIBLE_DEVICES contains some unwanted unprintable characters [GH-210](https://github.com/ystia/yorc/issues/210))

## 3.1.0-M7 (December 07, 2018)

### DEPENDENCIES

* The orchestrator requires now at least Ansible 2.7.2 (upgrade from 2.6.3 introduced in [GH-194](https://github.com/ystia/yorc/issues/194))

### FEATURES

* Allow to bootstrap a full stack Alien4Cloud/Yorc setup using yorc CLI ([GH-131](https://github.com/ystia/yorc/issues/131))

### ENHANCEMENTS

* Use ssh-agent to not write ssh private keys on disk ([GH-201](https://github.com/ystia/yorc/issues/201))

### BUG FIXES

* ConnectTo relationship not working for kubernetes topologies ([GH-212](https://github.com/ystia/yorc/issues/212))

## 3.1.0-M6 (November 16, 2018)

### FEATURES

* Support GCE virtual private networks (VPC) ([GH-80](https://github.com/ystia/yorc/issues/80))
* Support Kubernetes Jobs. ([GH-86](https://github.com/ystia/yorc/issues/86))

### ENHANCEMENTS

* Allow user to provide an already existing namespace to use when creating Kubernetes resources ([GH-76](https://github.com/ystia/yorc/issues/76))

### BUG FIXES

* Generate unique names for GCP resources ([GH-177](https://github.com/ystia/yorc/issues/177))
* Need a HOST public_ip_address attribute on Hosts Pool compute nodes ([GH-199](https://github.com/ystia/yorc/issues/199))

## 3.1.0-M5 (October 26, 2018)

### FEATURES

* Support GCE Block storages. ([GH-82](https://github.com/ystia/yorc/issues/81))

### ENHANCEMENTS

* Concurrent workflows and custom commands executions are now allowed except when a deployment/undeployment/scaling operation is in progress ([GH-182](https://github.com/ystia/yorc/issues/182))
* Enable scaling of Kubernetes deployments ([GH-77](https://github.com/ystia/yorc/issues/77))

## 3.1.0-M4 (October 08, 2018)

### DEPENDENCIES

* The orchestrator requires now at least Terraform 0.11.8 and following Terraform plugins (with corresponding version constraints): `Consul (~> 2.1)`, `AWS (~> 1.36)`, `OpenStack (~> 1.9)`, `Google (~ 1.18)` and `null provider (~ 1.0)`. (Terraform upgrade from 0.9.11 introduced in [GH-82](https://github.com/ystia/yorc/issues/82))
* Consul version updated to 1.2.3

### FEATURES

* Support GCE Public IPs. ([GH-82](https://github.com/ystia/yorc/issues/82))

### IMPROVEMENTS

* Split workflow execution unit to step in order to allow a unique workflow to be executed by multiple Yorc instances. ([GH-93](https://github.com/ystia/yorc/issues/93))
* Make the run step of a Job execution asynchronous not to block a worker during the duration of the job. ([GH-85](https://github.com/ystia/yorc/issues/85))
* Added configuration parameters in Kubernetes infrastructure allowing to connect from outside to a cluster created on Google Kubernetes Engine ([GH-162](https://github.com/ystia/yorc/issues/162))
* Allow to upgrade from version 3.0.0 to a newer version without loosing existing data ([GH-130](https://github.com/ystia/yorc/issues/130))

### BUG FIXES

* Inputs are not injected into Slurm (srun) jobs ([GH-161](https://github.com/ystia/yorc/issues/161))
* Yorc consul service registration fails if using TLS ([GH-153](https://github.com/ystia/yorc/issues/153))
* Retrieving operation output when provisioning several instances resolves to the same value for all instances even if they are actually different ([GH-171](https://github.com/ystia/yorc/issues/171))

## 3.1.0-M3 (September 14, 2018)

### IMPROVEMENTS

* Allow to use 'In cluster' authentication when Yorc is deployed on Kubernetes. This allows to use credentials provided by Kubernetes itself. ([GH-156](https://github.com/ystia/yorc/issues/156))

### BUG FIXES

* REQ_TARGET keyword into TOSCA functions was broken. This was introduced during the upgrade to Alien4Cloud 2.0 that changed how requirements definition on node templates ([GH-159](https://github.com/ystia/yorc/issues/159))
* Parse Alien specific way of defining properties on relationships ([GH-155](https://github.com/ystia/yorc/issues/155))

## 3.1.0-M2 (August 24, 2018)

### DEPENDENCIES

* The orchestrator requires now at least Ansible 2.6.3 (upgrade from 2.4.1 introduced in [GH-146](https://github.com/ystia/yorc/issues/146))

### IMPROVEMENTS

* Providing Ansible task output in Yorc logs as soon as the task has finished ([GH-146](https://github.com/ystia/yorc/issues/146))

### BUG FIXES

* Parse of TOSCA value assignment literals as string. This prevents issues on strings being interpreted as float and rounded when converted back into strings (GH-137)
* Install missing dependency `jmespath` required by the `json_query` filter of Ansible (GH-139)
* Capabilities context props & attribute are not injected anymore for Ansible recipes implementation (GH-141)

## 3.1.0-M1 (August 6, 2018)

### FEATURES

* Manage applications secrets (GH-134)

### IMPROVEMENTS

* Relax errors on TOSCA get_attributes function resolution that may produce empty results instead of errors (GH-75)

### BUG FIXES

* Fix build issues on go1.11 (GH-72)

## 3.0.0 (July 11, 2018)

### Naming & Open Source community

Yorc 3.0.0 is the first major version since we open-sourced the formerly known Janus project. Previous versions have been made available on GitHub.

We are still shifting some of our tooling like road maps and backlogs publicly available tools. The idea is to make project management clear and to open Yorc to external contributions.

### Shifting to Alien4Cloud 2.0

Alien4Cloud released recently a fantastic major release with new features leveraged by Yorc to deliver a great orchestration solution.

Among many features, the ones we will focus on below are:

* UI redesign: Alien4Cloud 2.0.0 includes various changes in UI in order to make it more consistent and easier to use.
* Topology modifiers: Alien4Cloud 2.0.0 allows to define modifiers that could be executed in various phases prior to the deployment. Those modifiers allow to transform a given TOSCA topology.

### New GCP infrastructure

We are really excited to announce our first support of [Google Cloud Platform](https://cloud.google.com/).

Yorc now natively supports [Google Compute Engine](https://cloud.google.com/compute/) to create compute on demand on GCE.

### New Hosts Pool infrastructure

Yorc 3.0.0 supports a new infrastructure that we called "Hosts Pool". It allows to register generic hosts into Yorc and let Yorc allocate them for deployments. These hosts can be anything, VMs, physical machines, containers, ... whatever as long as we can ssh into them for provisioning. Yorc exposes a REST API and a CLI that allow to manage the hosts pool, making it easy to integrate it with other tools.

For more informations about the Hosts Pool infrastructure, check out [our dedicated documentation](http://yorc.readthedocs.io/en/latest/infrastructures.html#hosts-pool).

### Slurm infrastructure

We made some improvements with our Slurm integration:

* We now support Slurm "features" (which are basically tags on nodes) and "constraints" syntax to allocate nodes. [Examples here](https://wiki.rc.usf.edu/index.php/SLURM_Using_Features_and_Constraints).
* Support of srun and sbatch commands (see Jobs scheduling below)

### Refactoring Kubernetes infrastructure support

In Yorc 2 we made a first experimental integration with Kubernetes. This support and associated TOSCA types are deprecated in Yorc 3.0. Instead we switched to [new TOSCA types defined collectively with Alien4Cloud](http://alien4cloud.github.io/#/documentation/2.0.0/orchestrators/kubernetes/kubernetes_walkthrough.html).

This new integration will allow to build complex Kubernetes topologies.

### Support of Alien4Cloud Services

[Alien4Cloud has a great feature called "Services"](http://alien4cloud.github.io/common/features.html#/documentation/2.0.0/concepts/services.html). It allows both to define part of an application to be exposed as a service so that it can be consumed by other applications, or to register an external service in Alien4Cloud to be exposed and consumed by applications.

This feature allows to build new use cases like cross-infrastructure deployments or shared services among many others.

We are very excited to support it!

### Operations on orchestrator's host

Yet another super interesting feature! Until now TOSCA components handled by Yorc were designed to be hosted on a compute (whatever it was) that means that component's life-cycle scripts were executed on the provisioned compute. This feature allows to design components that will not necessary be hosted on a compute, and if not, life-cycle scripts are executed on the Yorc's host.

This opens a wide range of new use cases. You can for instance implement new computes implementations in pure TOSCA by calling cloud-providers CLI tools or interact with external services

Icing on the cake, for security reasons those executions are by default sand-boxed into containers to protect the host from mistakes and malicious usages.

### Jobs scheduling

This release brings a tech preview support of jobs scheduling. It allows to design workloads made of Jobs that could interact with each other and with other "standard" TOSCA component within an application. We worked hard together with the Alien4Cloud team to extent TOSCA to support Jobs scheduling.

In this release we mainly focused on the integration with Slurm for supporting this feature (but we are also working on Kubernetes for the next release :smile:). Bellow are new supported TOSCA types and implementations:

* SlurmJobs: will lead to issuing a srun command with a given executable file.
* SlurmBatch: will lead to issuing a sbatch command with a given batch file and associated executables
* Singularity integration: allows to execute a Singularity container instead of an executable file.

### Mutual SSL auth between Alien & Yorc

Alien4Cloud and Yorc can now mutually authenticate themselves with TLS certificates.

### New Logs formating

We constantly try to improve feedback returned to our users about runtime execution. In this release we are publishing logs with more context on the node/instance/operation/interface to which the log relates to.

### Monitoring

Yorc 3.0 brings foundations on applicative monitoring, it allows to monitor compute liveness at a interval defined by the user. When a compute goes down or up we use or events API to notify the user and Alien4Cloud to monitor an application visually within the runtime view.

Our monitoring implementation was designed to be a fault-tolerant service.<|MERGE_RESOLUTION|>--- conflicted
+++ resolved
@@ -1,14 +1,10 @@
 # Yorc Changelog
 
-<<<<<<< HEAD
-## 4.2.0 (September 10, 2021)
-=======
 ## 4.3.0 (March 11, 2022)
 
 ### DEPENDENCIES
 
 * Consul version updated to 1.11.3 ([GH-783](https://github.com/ystia/yorc/issues/783))
->>>>>>> c4597cc6
 
 ### FEATURES
 
