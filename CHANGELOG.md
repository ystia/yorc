--- conflicted
+++ resolved
@@ -14,11 +14,8 @@
 ### BUG FIXES
 
 * Deployment fails on error "socket: too many open files" ([GH-334](https://github.com/ystia/yorc/issues/334))
-<<<<<<< HEAD
 * Yorc bootstrap does not correctly treat default alien4cloud version download ([GH-286](https://github.com/ystia/yorc/issues/286))
-=======
 * Attribute notification is not correctly set with HOST keyword ([GH-338](https://github.com/ystia/yorc/issues/338))
->>>>>>> 45bc93f1
 
 ## 3.2.0-M3 (March 11, 2019)
 
