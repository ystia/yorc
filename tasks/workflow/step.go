// Copyright 2018 Bull S.A.S. Atos Technologies - Bull, Rue Jean Jaures, B.P.68, 78340, Les Clayes-sous-Bois, France.
//
// Licensed under the Apache License, Version 2.0 (the "License");
// you may not use this file except in compliance with the License.
// You may obtain a copy of the License at
//
//      http://www.apache.org/licenses/LICENSE-2.0
//
// Unless required by applicable law or agreed to in writing, software
// distributed under the License is distributed on an "AS IS" BASIS,
// WITHOUT WARRANTIES OR CONDITIONS OF ANY KIND, either express or implied.
// See the License for the specific language governing permissions and
// limitations under the License.

package workflow

import (
	"context"
	"fmt"
	"path"
	"strings"
	"time"

	"github.com/armon/go-metrics"
	"github.com/hashicorp/consul/api"
	"github.com/pkg/errors"

	"github.com/ystia/yorc/v4/config"
	"github.com/ystia/yorc/v4/deployments"
	"github.com/ystia/yorc/v4/events"
	"github.com/ystia/yorc/v4/helper/consulutil"
	"github.com/ystia/yorc/v4/helper/metricsutil"
	"github.com/ystia/yorc/v4/log"
	"github.com/ystia/yorc/v4/prov/operations"
	"github.com/ystia/yorc/v4/prov/scheduling"
	"github.com/ystia/yorc/v4/registry"
	"github.com/ystia/yorc/v4/tasks"
	"github.com/ystia/yorc/v4/tasks/collector"
	"github.com/ystia/yorc/v4/tasks/workflow/builder"
	"github.com/ystia/yorc/v4/tosca"
)

// step represents the workflow step
type step struct {
	*builder.Step
	cc *api.Client
	t  *taskExecution
}

func wrapBuilderStep(s *builder.Step, cc *api.Client, t *taskExecution) *step {
	return &step{Step: s, cc: cc, t: t}
}

func (s *step) wrapBuilderStep(bs *builder.Step) *step {
	return wrapBuilderStep(bs, s.cc, s.t)
}

func (s *step) setStatus(status tasks.TaskStepStatus) error {
	return tasks.UpdateTaskStepWithStatus(s.t.taskID, s.Name, status)
}

func (s *step) cancelNextSteps() {
	for _, ns := range s.Next {
		log.Debugf("cancel step name:%q", ns.Name)
		// bind next canceled execution to actual one
		sns := s.wrapBuilderStep(ns)
		sns.setStatus(tasks.TaskStepStatusCANCELED)
		sns.cancelNextSteps()
	}
}

func isTargetOperationOnSource(s *step) bool {
	if strings.ToUpper(s.OperationHost) != "SOURCE" {
		return false
	}
	for _, o := range getCallOperationsFromStep(s) {
		if strings.Contains(o, "add_target") || strings.Contains(o, "remove_target") || strings.Contains(o, "target_changed") {
			return true
		}
	}
	return false
}

func isSourceOperationOnTarget(s *step) bool {
	if strings.ToUpper(s.OperationHost) != "TARGET" {
		return false
	}
	for _, o := range getCallOperationsFromStep(s) {
		if strings.Contains(o, "add_source") || strings.Contains(o, "remove_source") || strings.Contains(o, "source_changed") {
			return true
		}
	}
	return false
}

// isRunnable Checks if a Step should be run or bypassed
//
// It first checks if the Step is not already done in this workflow instance
// And for ScaleOut and ScaleDown it checks if the node or the target node in case of an operation running on the target node is part of the operation
func (s *step) isRunnable(ctx context.Context) (bool, error) {
	kv := s.cc.KV()
	kvp, _, err := kv.Get(path.Join(consulutil.WorkflowsPrefix, s.t.taskID, s.Name), nil)
	if err != nil {
		return false, errors.Wrap(err, consulutil.ConsulGenericErrMsg)
	}
	// Set default task step status to Initial if not set
	var status string
	if kvp != nil && string(kvp.Value) != "" {
		status = string(kvp.Value)
	} else {
		status = tasks.TaskStepStatusINITIAL.String()
	}

	// Check if Step is already done
	if status != "" {
		stepStatus, err := tasks.ParseTaskStepStatus(status)
		if err != nil {
			return false, errors.Wrap(err, consulutil.ConsulGenericErrMsg)
		}

		if kvp != nil && stepStatus == tasks.TaskStepStatusDONE {
			return false, nil
		}
	}

	if s.t.taskType == tasks.TaskTypeScaleOut || s.t.taskType == tasks.TaskTypeScaleIn || s.t.taskType == tasks.TaskTypeAddNodes || s.t.taskType == tasks.TaskTypeRemoveNodes {
		// If not a relationship check the actual node
		if s.TargetRelationship == "" {
			return tasks.IsTaskRelatedNode(s.t.taskID, s.Target)
		}

		if isSourceOperationOnTarget(s) {
			// operation on target but Check if Source is implied on scale
			return tasks.IsTaskRelatedNode(s.t.taskID, s.Target)
		}

		if isTargetOperationOnSource(s) || strings.ToUpper(s.OperationHost) == "TARGET" {
			// Check if Target is implied on scale
			targetReqIndex, err := deployments.GetRequirementIndexByNameForNode(ctx, s.t.targetID, s.Target, s.TargetRelationship)
			if err != nil {
				return false, err
			}
			targetNodeName, err := deployments.GetTargetNodeForRequirement(ctx, s.t.targetID, s.Target, targetReqIndex)
			if err != nil {
				return false, err
			}
			return tasks.IsTaskRelatedNode(s.t.taskID, targetNodeName)
		}

		// otherwise check the actual node is implied
		return tasks.IsTaskRelatedNode(s.t.taskID, s.Target)

	}

	return true, nil
}

// run allows to execute a workflow step
func (s *step) run(ctx context.Context, cfg config.Configuration, deploymentID string, bypassErrors bool, workflowName string, w *worker) error {
	// Fill log optional fields for log registration
	ctx = events.AddLogOptionalFields(ctx, events.LogOptionalFields{events.WorkFlowID: workflowName, events.NodeID: s.Target, events.TaskExecutionID: s.t.id})
	// First: we check if Step is runnable
	if runnable, err := s.isRunnable(ctx); err != nil {
		return err
	} else if !runnable {
		log.Debugf("Deployment %q: Skipping TaskStep %q", deploymentID, s.Name)
		events.WithContextOptionalFields(ctx).NewLogEntry(events.LogLevelINFO, deploymentID).RegisterAsString(fmt.Sprintf("Skipping TaskStep %q", s.Name))
		s.setStatus(tasks.TaskStepStatusDONE)
		return nil
	}
	s.setStatus(tasks.TaskStepStatusRUNNING)

	ctx, cancelWf := context.WithCancel(ctx)
	defer cancelWf()
	if !s.IsOnCancelPath {
		tasks.MonitorTaskCancellation(ctx, s.t.taskID, func() {
			s.setStatus(tasks.TaskStepStatusCANCELED)
			cancelWf()
			err := s.registerOnCancelOrFailureSteps(ctx, workflowName, s.OnCancel)
			if err != nil {
				events.WithContextOptionalFields(ctx).NewLogEntry(events.LogLevelERROR, deploymentID).Registerf("failed to register cancellation steps: %v", err)
			}
		})
	}

	if !s.IsOnFailurePath {
		tasks.MonitorTaskFailure(ctx, s.t.taskID, func() {
			events.WithContextOptionalFields(ctx).NewLogEntry(events.LogLevelDEBUG, deploymentID).Registerf("An error occurred on another step while step %q is running: trying to gracefully finish it.", s.Name)
			select {
			case <-time.After(cfg.WfStepGracefulTerminationTimeout):
				events.WithContextOptionalFields(ctx).NewLogEntry(events.LogLevelDEBUG, deploymentID).Registerf("Step %q not yet finished: we set it on error", s.Name)
				s.setStatus(tasks.TaskStepStatusERROR)
				cancelWf()
			case <-ctx.Done():
				events.WithContextOptionalFields(ctx).NewLogEntry(events.LogLevelDEBUG, deploymentID).Registerf("Step %q finished before the end of the graceful period.", s.Name)
			}
		})
	}

	log.Debugf("Processing Step %q", s.Name)
	for _, activity := range s.Activities {
		err := func() error {
			for _, hook := range preActivityHooks {
				hook(ctx, cfg, s.t.taskID, deploymentID, s.Target, activity)
			}
			defer func() {
				for _, hook := range postActivityHooks {
					hook(ctx, cfg, s.t.taskID, deploymentID, s.Target, activity)
				}
			}()
			err := s.runActivity(ctx, cfg, deploymentID, workflowName, bypassErrors, w, activity)
			if err != nil {
				setNodeStatus(ctx, s.t.taskID, deploymentID, s.Target, tosca.NodeStateError.String())
				events.WithContextOptionalFields(ctx).NewLogEntry(events.LogLevelDEBUG, deploymentID).Registerf("TaskStep %q: error details: %+v", s.Name, err)
				// Set step in error but continue if needed
				s.setStatus(tasks.TaskStepStatusERROR)
				if !bypassErrors {
					tasks.NotifyErrorOnTask(s.t.taskID)
					err2 := s.registerOnCancelOrFailureSteps(ctx, workflowName, s.OnFailure)
					if err2 != nil {
						events.WithContextOptionalFields(ctx).NewLogEntry(events.LogLevelERROR, deploymentID).Registerf("failed to register on failure steps: %v", err2)
					}
					return err
				}
				events.WithContextOptionalFields(ctx).NewLogEntry(events.LogLevelWARN, deploymentID).Registerf("TaskStep %q: Bypassing error: %+v but workflow continue", s.Name, err)
			}
			return nil
		}()
		if err != nil {
			return err
		}
	}
	if !s.Async {
		log.Debugf("Task execution:%q for step:%q, workflow:%q, taskID:%q done without error.", s.t.id, s.Name, s.WorkflowName, s.t.taskID)
		s.setStatus(tasks.TaskStepStatusDONE)
	}
	return nil
}

func (s *step) runActivity(wfCtx context.Context, cfg config.Configuration, deploymentID, workflowName string, bypassErrors bool, w *worker, activity builder.Activity) error {
	// Get activity related instances
	instances, err := tasks.GetInstances(wfCtx, s.t.taskID, deploymentID, s.Target)
	if err != nil {
		return err
	}

	eventInfo := &events.WorkflowStepInfo{WorkflowName: workflowName, NodeName: s.Target, StepName: s.Name}
	switch activity.Type() {
	case builder.ActivityTypeDelegate:
		nodeType, err := deployments.GetNodeType(wfCtx, deploymentID, s.Target)
		if err != nil {
			return err
		}
		provisioner, err := registry.GetRegistry().GetDelegateExecutor(nodeType)
		if err != nil {
			return err
		}
		delegateOp := activity.Value()
		wfCtx = events.AddLogOptionalFields(wfCtx, events.LogOptionalFields{events.InterfaceName: "delegate", events.OperationName: delegateOp})
		for _, instanceName := range instances {
			eventInfo.OperationName = fmt.Sprintf("delegate.%s", delegateOp)
			// Need to publish INITIAL status before RUNNING one with operationName set
			s.publishInstanceRelatedEvents(wfCtx, deploymentID, instanceName, eventInfo, tasks.TaskStepStatusINITIAL, tasks.TaskStepStatusRUNNING)
		}

		executorDelegateLabels := []metrics.Label{
			metrics.Label{Name: "Deployment", Value: deploymentID},
			metrics.Label{Name: "Name", Value: delegateOp},
			metrics.Label{Name: "Node", Value: nodeType},
		}

		err = func() error {
			defer metrics.MeasureSinceWithLabels(metricsutil.CleanupMetricKey([]string{"executor", "delegate", "duration"}), time.Now(), executorDelegateLabels)
			return provisioner.ExecDelegate(wfCtx, cfg, s.t.taskID, deploymentID, s.Target, delegateOp)
		}()

		if err != nil {
			metrics.IncrCounterWithLabels(metricsutil.CleanupMetricKey([]string{"executor", "delegate", "failures"}), 1, executorDelegateLabels)
			for _, instanceName := range instances {
				s.publishInstanceRelatedEvents(wfCtx, deploymentID, instanceName, eventInfo, tasks.TaskStepStatusERROR)
			}
			return err
		}
		metrics.IncrCounterWithLabels(metricsutil.CleanupMetricKey([]string{"executor", "delegate", "successes"}), 1, executorDelegateLabels)
		for _, instanceName := range instances {
			s.publishInstanceRelatedEvents(wfCtx, deploymentID, instanceName, eventInfo, tasks.TaskStepStatusDONE)
		}
	case builder.ActivityTypeSetState:
		setNodeStatus(wfCtx, s.t.taskID, deploymentID, s.Target, activity.Value())
	case builder.ActivityTypeCallOperation:
		inputParameters, err := s.getActivityInputParameters(wfCtx, activity, deploymentID, workflowName)
		if err != nil {
			return err
		}
		op, err := operations.GetOperation(wfCtx, s.t.targetID, s.Target, activity.Value(), s.TargetRelationship, s.OperationHost, inputParameters)
		if err != nil {
			if deployments.IsOperationNotImplemented(err) {
				// Operation not implemented just skip it
				log.Debugf("Voluntary bypassing error: %s.", err.Error())
				return nil
			}
			return err
		}

		exec, err := getOperationExecutor(wfCtx, deploymentID, op.ImplementationArtifact)
		if err != nil {
			return err
		}
		nodeType, err := deployments.GetNodeType(wfCtx, deploymentID, s.Target)
		if err != nil {
			return err
		}
		wfCtx = operations.SetOperationLogFields(wfCtx, op)
		for _, instanceName := range instances {
			// Check for specific info about relationships
			eventInfo.OperationName = op.Name
			if op.RelOp.IsRelationshipOperation {
				eventInfo.TargetNodeID = op.RelOp.TargetNodeName
			}
			// Need to publish INITIAL status before RUNNING one with operationName set
			s.publishInstanceRelatedEvents(wfCtx, deploymentID, instanceName, eventInfo, tasks.TaskStepStatusINITIAL, tasks.TaskStepStatusRUNNING)
		}

		executorOperationLabels := []metrics.Label{
			metrics.Label{Name: "Deployment", Value: deploymentID},
			metrics.Label{Name: "Name", Value: op.Name},
			metrics.Label{Name: "Node", Value: nodeType},
		}
		// In function of the operation, the execution is sync or async
		if s.Async {
			err = func() error {
				defer metrics.MeasureSinceWithLabels(metricsutil.CleanupMetricKey([]string{"executor", "operation", "duration"}), time.Now(), executorOperationLabels)
				action, timeInterval, err := exec.ExecAsyncOperation(wfCtx, cfg, s.t.taskID, deploymentID, s.Target, op, s.Name)
				if err != nil {
					return err
				}
				action.AsyncOperation.DeploymentID = deploymentID
				action.AsyncOperation.TaskID = s.t.taskID
				action.AsyncOperation.ExecutionID = s.t.id
				action.AsyncOperation.WorkflowName = workflowName
				action.AsyncOperation.StepName = s.Name
				action.AsyncOperation.NodeName = s.Target
				action.AsyncOperation.Operation = op
				action.AsyncOperation.WorkflowStepInfo = eventInfo
				// Register scheduled action for asynchronous execution
				id, err := scheduling.RegisterAction(w.consulClient, deploymentID, timeInterval, action)
				log.Debugf("Scheduled action with ID;%q has been registered with timeInterval:%s and ID:%q", action.ID, timeInterval.String(), id)
				if err != nil {
					return err
				}
				l, err := acquireRunningExecLock(s.cc, s.t.taskID)
				if err != nil {
					return err
				}
				defer l.Unlock()
				return consulutil.StoreConsulKeyAsString(path.Join(consulutil.TasksPrefix, s.t.taskID, ".runningExecutions", id), "recurrent action")
			}()
		} else {
			err = func() error {
				defer metrics.MeasureSinceWithLabels(metricsutil.CleanupMetricKey([]string{"executor", "operation", "duration"}), time.Now(), executorOperationLabels)
				return exec.ExecOperation(wfCtx, cfg, s.t.taskID, deploymentID, s.Target, op)
			}()
		}
		if err != nil {
			metrics.IncrCounterWithLabels(metricsutil.CleanupMetricKey([]string{"executor", "operation", "failures"}), 1, executorOperationLabels)
			for _, instanceName := range instances {
				s.publishInstanceRelatedEvents(wfCtx, deploymentID, instanceName, eventInfo, tasks.TaskStepStatusERROR)
			}
			return err
		}
		metrics.IncrCounterWithLabels(metricsutil.CleanupMetricKey([]string{"executor", "operation", "successes"}), 1, executorOperationLabels)
		if !s.Async {
			for _, instanceName := range instances {
				s.publishInstanceRelatedEvents(wfCtx, deploymentID, instanceName, eventInfo, tasks.TaskStepStatusDONE)
			}
		}
	case builder.ActivityTypeInline:
		// Register inline workflow associated to the original task
		return s.registerInlineWorkflow(wfCtx, deploymentID, activity.Value())
	}
	return nil
}

<<<<<<< HEAD
func (s *step) getActivityInputParameters(ctx context.Context, activity builder.Activity,
	deploymentID, workflowName string) (map[string]tosca.ParameterDefinition, error) {

	// Getting activity input parameters first
	result := make(map[string]tosca.ParameterDefinition)
	for inputName, paramDef := range activity.Inputs() {

		if paramDef.Value != nil || paramDef.Default != nil {
			result[inputName] = paramDef
		}
	}

	// Getting workflow inputs
	wf, err := deployments.GetWorkflow(ctx, deploymentID, workflowName)
	if err != nil {
		return nil, err
	}

	for inputName, propDef := range wf.Inputs {

		if _, ok := result[inputName]; ok {
			// Already defined in activity
			continue
		}

		valueAssign, err := s.getWorkflowInputValue(ctx, deploymentID, workflowName, inputName, propDef)
		if err != nil {
			return result, err
		}

		result[inputName] = tosca.ParameterDefinition{
			Type:        propDef.Type,
			Description: propDef.Description,
			Required:    propDef.Required,
			Default:     propDef.Default,
			Status:      propDef.Status,
			EntrySchema: propDef.EntrySchema,
			Value:       valueAssign,
		}
	}

	// Getting inputs at the topology level that can be used
	// if inputs aren't defined at lower levels (workflow or activity)
	err = addTopologyInputs(ctx, deploymentID, result)

	return result, err
}

func (s *step) getWorkflowInputValue(ctx context.Context, deploymentID, workflowName, inputName string,
	propDef tosca.PropertyDefinition) (*tosca.ValueAssignment, error) {

	var valueAssign *tosca.ValueAssignment
	inputValue, err := tasks.GetTaskInput(s.t.taskID, inputName)
	if err != nil {
		if !tasks.IsTaskDataNotFoundError(err) {
			return valueAssign, err
		}

		// No input value in task, defining an input parameter if this property
		// has a default value or is defined in the topology
		if propDef.Default == nil {
			// No default value, and no input in this execution context
			// => no parameter is defined in this execution context
			// It can still be defined in the topology
			valueAssign, err = getValueFromTopology(ctx, deploymentID, inputName)
			if err != nil {
				return valueAssign, err
			}
			if propDef.Required != nil && *propDef.Required && valueAssign == nil {
				return valueAssign, errors.Errorf("Missing required value for input %q in step:%q workflow:%q, deploymentID:%q, taskID:%q",
					inputName, s.Name, workflowName, deploymentID, s.t.taskID)
			}
		}
	} else {
		valueAssign, err = tosca.ToValueAssignment(inputValue)
	}
	return valueAssign, err

}

func getValueFromTopology(ctx context.Context, deploymentID, inputName string) (*tosca.ValueAssignment, error) {
	var valueAssign *tosca.ValueAssignment

	found, paramDef, err := deployments.GetTopologyInputParameter(ctx, deploymentID, inputName)
	if err != nil {
		return valueAssign, err
	}
	if found {
		valueAssign = paramDef.Value
		if valueAssign == nil {
			valueAssign = paramDef.Default
		}
	}
	return valueAssign, err
}

func addTopologyInputs(ctx context.Context, deploymentID string, result map[string]tosca.ParameterDefinition) error {

	topologyInputNames, err := deployments.GetTopologyInputsNames(ctx, deploymentID)
	if err != nil {
		return err
	}

	for _, inputName := range topologyInputNames {
		if _, ok := result[inputName]; ok {
			// Already defined
			continue
		}

		found, paramDef, err := deployments.GetTopologyInputParameter(ctx, deploymentID, inputName)
		if err != nil {
			return err
		}

		if found {
			result[inputName] = *paramDef
		}

	}
	return err
}

func (s *step) registerInlineWorkflow(ctx context.Context, workflowName string) error {
=======
func (s *step) registerInlineWorkflow(ctx context.Context, deploymentID, workflowName string) error {
>>>>>>> 6894311f
	events.WithContextOptionalFields(ctx).NewLogEntry(events.LogLevelINFO, s.t.targetID).RegisterAsString(fmt.Sprintf("Register workflow %q from taskID:%q, deploymentID:%q", workflowName, s.t.taskID, s.t.targetID))

	// Preparing a new task with its own data referencing the parent workflow step
	parentData, err := tasks.GetAllTaskData(s.t.taskID)
	if err != nil {
		return err
	}
	data := make(map[string]string)
	for k, v := range parentData {
		data[k] = v
	}
	data[taskDataParentWorkflowName] = s.WorkflowName
	data[taskDataParentStepName] = s.Name
	data[taskDataParentTaskID] = s.t.taskID
	data[taskDataDeploymentID] = deploymentID
	data[taskDataWorkflowName] = workflowName

	taskID, err := collector.NewCollector(s.cc).RegisterTaskWithData(deploymentID, tasks.TaskTypeCustomWorkflow, data)
	if err != nil {
		err = errors.Wrapf(err, "Failed to register inline workflow %s in parent workflow %s step %s, targetID %s, taskID %s",
			workflowName, s.WorkflowName, s.Name, s.t.targetID, s.t.taskID)
		_ = s.setStatus(tasks.TaskStepStatusERROR)
		return err
	}

	log.Debugf("Registered task %s for inline workflow %s in parent workflow %s step %s",
		taskID, workflowName, s.WorkflowName, s.Name)
	_ = s.setStatus(tasks.TaskStepStatusRUNNING)

	// Marking this step as asynchronous as it should not be considered as
	// done by the caller
	s.Async = true
	// No final function as here the workflow is not done
	s.t.finalFunction = nil
	return err
}

func (s *step) checkIfPreviousOfNextStepAreDone(ctx context.Context, nextStep *step, workflowName string) (bool, error) {
	cpt := 0
	for _, step := range nextStep.Previous {
		stepStatus, err := tasks.GetTaskStepStatus(s.t.taskID, step.Name)
		if err != nil {
			return false, errors.Wrapf(err, "Failed to retrieve step status with TaskID:%q, step:%q", s.t.taskID, step.Name)
		}
		if stepStatus == tasks.TaskStepStatusDONE {
			cpt++
		} else if stepStatus == tasks.TaskStepStatusCANCELED || stepStatus == tasks.TaskStepStatusERROR {
			return false, errors.Errorf("An error has been detected on other step:%q for workflow:%q, deploymentID:%q, taskID:%q. No more steps will be executed", step.Name, workflowName, s.t.targetID, s.t.taskID)
		}
	}

	// In case of workflow join, the last done of previous steps will register the join step
	if len(nextStep.Previous) == cpt {
		log.Debugf("All previous steps of step:%q are done, so it can be registered to be executed", nextStep.Name)
		return true, nil
	}
	return false, nil
}

func (s *step) registerNextSteps(ctx context.Context, workflowName string) error {
	// If step is terminal, we check if workflow is done
	if s.IsTerminal() {
		return nil
	}

	// Register workflow step to handle step statuses for next steps
	regSteps := make([]*step, 0)
	for _, bnStep := range s.Next {
		nStep := wrapBuilderStep(bnStep, s.cc, s.t)
		// In case of join, check each previous status step
		if len(nStep.Previous) > 1 {
			done, err := s.checkIfPreviousOfNextStepAreDone(ctx, nStep, workflowName)
			if err != nil {
				return err
			}
			if done {
				regSteps = append(regSteps, nStep)
			}
		} else {
			regSteps = append(regSteps, nStep)
		}
	}
	l, err := acquireRunningExecLock(s.cc, s.t.taskID)
	if err != nil {
		return err
	}
	defer l.Unlock()
	ops := createWorkflowStepsOperations(s.t.taskID, regSteps)
	err = tasks.StoreOperations(s.t.taskID, ops)
	if err != nil {
		err = errors.Wrapf(err, "Failed to register executionTasks with TaskID:%q", s.t.taskID)
	}
	return err
}

func (s *step) registerOnCancelOrFailureSteps(ctx context.Context, workflowName string, steps []*builder.Step) error {
	if len(steps) == 0 {
		return nil
	}
	// Register workflow step to handle cancellation
	regSteps := make([]*step, 0)
	for _, bnStep := range steps {
		nStep := wrapBuilderStep(bnStep, s.cc, s.t)
		regSteps = append(regSteps, nStep)
	}

	l, err := acquireRunningExecLock(s.cc, s.t.taskID)
	if err != nil {
		return err
	}
	defer l.Unlock()
	ops := createWorkflowStepsOperations(s.t.taskID, regSteps)
	err = tasks.StoreOperations(s.t.taskID, ops)
	if err != nil {
		err = errors.Wrapf(err, "Failed to register executionTasks with TaskID:%q", s.t.taskID)
	}
	return err
}

func (s *step) publishInstanceRelatedEvents(ctx context.Context, deploymentID, instanceName string, eventInfo *events.WorkflowStepInfo, statuses ...tasks.TaskStepStatus) {
	// taskExecutionID has to be unique for each instance, so we concat it to instanceName
	eventInfo.InstanceName = instanceName
	instanceTaskExecutionID := fmt.Sprintf("%s-%s", s.t.id, instanceName)
	for _, status := range statuses {
		events.PublishAndLogWorkflowStepStatusChange(ctx, deploymentID, s.t.taskID, eventInfo, status.String())
		events.PublishAndLogAlienTaskStatusChange(ctx, deploymentID, s.t.taskID, instanceTaskExecutionID, eventInfo, status.String())
	}
}<|MERGE_RESOLUTION|>--- conflicted
+++ resolved
@@ -381,7 +381,6 @@
 	return nil
 }
 
-<<<<<<< HEAD
 func (s *step) getActivityInputParameters(ctx context.Context, activity builder.Activity,
 	deploymentID, workflowName string) (map[string]tosca.ParameterDefinition, error) {
 
@@ -504,10 +503,7 @@
 	return err
 }
 
-func (s *step) registerInlineWorkflow(ctx context.Context, workflowName string) error {
-=======
 func (s *step) registerInlineWorkflow(ctx context.Context, deploymentID, workflowName string) error {
->>>>>>> 6894311f
 	events.WithContextOptionalFields(ctx).NewLogEntry(events.LogLevelINFO, s.t.targetID).RegisterAsString(fmt.Sprintf("Register workflow %q from taskID:%q, deploymentID:%q", workflowName, s.t.taskID, s.t.targetID))
 
 	// Preparing a new task with its own data referencing the parent workflow step
