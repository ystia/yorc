package tasks

import (
	"fmt"
	"strings"
)

//go:generate stringer -type=TaskStatus,TaskType -output=structs_string.go structs.go

type TaskType int

const (
	Deploy TaskType = iota
	UnDeploy
	Scale
	Purge
	CustomCommand
)

func TaskTypeForName(taskType string) (TaskType, error) {
	switch strings.ToLower(taskType) {
	case "deploy":
		return Deploy, nil
	case "undeploy":
		return UnDeploy, nil
	case "purge":
		return Purge, nil
<<<<<<< HEAD
	case "scale":
		return Scale, nil
=======
	case "custom":
		return CustomCommand, nil
>>>>>>> 020f6d55
	default:
		return Deploy, fmt.Errorf("Unsupported task type %q", taskType)
	}
}

type TaskStatus int

const (
	INITIAL TaskStatus = iota
	RUNNING
	DONE
	FAILED
	CANCELED
)

type anotherLivingTaskAlreadyExistsError struct {
	taskId   string
	targetId string
	status   string
}

func (e anotherLivingTaskAlreadyExistsError) Error() string {
	return fmt.Sprintf("Task with id %q and status %q already exists for target %q", e.taskId, e.status, e.targetId)
}

func IsAnotherLivingTaskAlreadyExistsError(err error) bool {
	_, ok := err.(anotherLivingTaskAlreadyExistsError)
	return ok
}<|MERGE_RESOLUTION|>--- conflicted
+++ resolved
@@ -25,13 +25,10 @@
 		return UnDeploy, nil
 	case "purge":
 		return Purge, nil
-<<<<<<< HEAD
+	case "custom":
+		return CustomCommand, nil
 	case "scale":
 		return Scale, nil
-=======
-	case "custom":
-		return CustomCommand, nil
->>>>>>> 020f6d55
 	default:
 		return Deploy, fmt.Errorf("Unsupported task type %q", taskType)
 	}
