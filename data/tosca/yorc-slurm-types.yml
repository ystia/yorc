tosca_definitions_version: yorc_tosca_simple_yaml_1_0

metadata:
  template_name: yorc-slurm-types
  template_author: yorc
  template_version: 1.0.0

imports:
  - yorc: <yorc-types.yml>

artifact_types:
  yorc.artifacts.Deployment.SlurmJob:
    description: Slurm Job deployment descriptor
    derived_from: tosca.artifacts.Deployment
  yorc.artifacts.Deployment.SlurmJobBin:
    description: Slurm Job binary deployment descriptor
    derived_from: yorc.artifacts.Deployment.SlurmJob
  yorc.artifacts.Deployment.SlurmJobImage:
    description: Slurm Job Container image deployment descriptor
    derived_from: yorc.artifacts.Deployment.SlurmJob

capability_types:
  yorc.capabilities.slurm.Endpoint:
    derived_from: yorc.capabilities.Endpoint.ProvisioningAdmin
    properties:
      # Adds non required credentials
      credentials:
        type: yorc.datatypes.ProvisioningCredential
        description: Credentials used to provision the resource
        required: false

node_types:
  yorc.nodes.slurm.Compute:
    derived_from: yorc.nodes.Compute
    properties:
      gres:
        type: string
        required: false
      constraint:
        type: string
        required: false
      partition:
        type: string
        required: false
        description: Slurm partition where the nodes will be deployed
      job_name:
        type: string
        required: false
        description: Specify a name for the job allocation. The specified name will appear along with the job id.
      reservation:
        type: string
        description: >
          Allocate resources from the named reservation.
    attributes:
      cuda_visible_devices:
        type: string
        description: Coma separated list of visibles GPU devices for the compute.
      job_id:
        type: string
        description: The ID of the job allocation.
      partition:
        type: string
        description: Slurm partition where the nodes are deployed.

  yorc.nodes.slurm.Job:
    derived_from: org.alien4cloud.nodes.Job
    properties:
      name:
        type: string
        description: The slurm job name.
        required: false
      tasks:
        description: Number of tasks to run.
        type: integer
        required: false
        default: 1
      nodes:
        description: Number of nodes allocated to the job.
        type: integer
        required: false
        default: 1
      cpus_per_task:
        description: Number of cpus allocated per task.
        type: integer
        required: false
      mem_per_node:
        type: integer
        description: The memory per node in GB required to the job.
        required: false
      time:
        type: string
        description: >
          Set a limit on the total run time of the job allocation.
          Time formats include "minutes", "minutes:seconds", "hours:minutes:seconds", "days-hours", "days-hours:minutes" and "days-hours:minutes:seconds"
        required: false
      batch:
        type: boolean
        description: True if the job is run on batch mode.
        required: false
        default: true
      extra_options:
        type: list
        description: >
         This define all other slurm job options with the format opt=value (ex: mpi=pmi2 or partition=MyPartition).
        required: false
        entry_schema:
          type: string
      exec_args:
        type: list
        description: >
         This define all arguments passed to the executable run by the job.
        required: false
        entry_schema:
          type: string
      monitoring_time_interval:
        type: string
        description: >
          Time interval duration used for job monitoring as "5s" or "300ms"
          Valid time units are "ns", "us" (or "µs"), "ms", "s", "m", "h".
        required: false
      credentials:
        type: tosca.datatypes.Credential
        description: >
           Provide user credentials for connection to slurm client node
        required: false
<<<<<<< HEAD
      reservation:
        type: string
        description: >
          Allocate resources for the job from the named reservation.
=======
      account:
        type: string
        description: >
          Charge resources used by this job to specified account.
>>>>>>> 299401da
    attributes:
      job_id:
        type: string
        description: The ID of the job.
    interfaces:
      tosca.interfaces.node.lifecycle.Runnable:
        submit:
          implementation:
            file: "embedded"
            type: yorc.artifacts.Deployment.SlurmJob
        run:
          implementation:
            file: "embedded"
            type: yorc.artifacts.Deployment.SlurmJob
        cancel:
          implementation:
            file: "embedded"
            type: yorc.artifacts.Deployment.SlurmJob

  yorc.nodes.slurm.SingularityJob:
    derived_from: yorc.nodes.slurm.Job
    properties:
      exec_command:
        type: string
        description: If this property is filled. The specified command is executed with singularity exec instead of default singularity run.
        required: false<|MERGE_RESOLUTION|>--- conflicted
+++ resolved
@@ -123,17 +123,14 @@
         description: >
            Provide user credentials for connection to slurm client node
         required: false
-<<<<<<< HEAD
+      account:
+        type: string
+        description: >
+          Charge resources used by this job to specified account.
       reservation:
         type: string
         description: >
           Allocate resources for the job from the named reservation.
-=======
-      account:
-        type: string
-        description: >
-          Charge resources used by this job to specified account.
->>>>>>> 299401da
     attributes:
       job_id:
         type: string
