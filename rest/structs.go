// Copyright 2018 Bull S.A.S. Atos Technologies - Bull, Rue Jean Jaures, B.P.68, 78340, Les Clayes-sous-Bois, France.
//
// Licensed under the Apache License, Version 2.0 (the "License");
// you may not use this file except in compliance with the License.
// You may obtain a copy of the License at
//
//      http://www.apache.org/licenses/LICENSE-2.0
//
// Unless required by applicable law or agreed to in writing, software
// distributed under the License is distributed on an "AS IS" BASIS,
// WITHOUT WARRANTIES OR CONDITIONS OF ANY KIND, either express or implied.
// See the License for the specific language governing permissions and
// limitations under the License.

package rest

//go:generate go-enum -f=structs.go --lower

import (
	"bytes"
	"encoding/json"

	"github.com/ystia/yorc/v4/config"
	"github.com/ystia/yorc/v4/deployments/store"
	"github.com/ystia/yorc/v4/prov/hostspool"
	"github.com/ystia/yorc/v4/registry"
	"github.com/ystia/yorc/v4/tosca"
)

const (
	// LinkRelSelf defines the AtomLink Rel attribute for relationships of the "self"
	LinkRelSelf string = "self"
	// LinkRelDeployment defines the AtomLink Rel attribute for relationships of the "deployment"
	LinkRelDeployment string = "deployment"
	// LinkRelNode defines the AtomLink Rel attribute for relationships of the "node"
	LinkRelNode string = "node"
	// LinkRelInstance defines the AtomLink Rel attribute for relationships of the "instance"
	LinkRelInstance string = "instance"
	// LinkRelOutput defines the AtomLink Rel attribute for relationships of the "output"
	LinkRelOutput string = "output"
	// LinkRelTask defines the AtomLink Rel attribute for relationships of the "task"
	LinkRelTask string = "task"
	// LinkRelAttribute defines the AtomLink Rel attribute for relationships of the "attribute"
	LinkRelAttribute string = "attribute"
	// LinkRelWorkflow defines the AtomLink Rel attribute for relationships of the "attribute"
	LinkRelWorkflow string = "workflow"
	// LinkRelHost defines the AtomLink Rel attribute for relationships of the "host" (for hostspool)
	LinkRelHost string = "host"
	// LinkRelLocation defines the AtomLink Rel attribute for relationships of the "location"
	LinkRelLocation string = "location"
)

const (
	// YorcIndexHeader is the name of the HTTP header containing the last index for long polling endpoints
	YorcIndexHeader string = "X-Yorc-Index"
)

const (
	// YorcDeploymentIDPattern is the allowed pattern for Yorc deployments IDs
	YorcDeploymentIDPattern string = "^[-_0-9a-zA-Z]+$"

	// Disable this for now as it doesn't have a concrete impact for now
	// YorcDeploymentIDMaxLength is the maximum allowed length for Yorc deployments IDs
	//YorcDeploymentIDMaxLength int = 36
)

// An AtomLink is defined in the Atom specification (https://tools.ietf.org/html/rfc4287#section-4.2.7) it allows to reference REST endpoints
// in the HATEOAS model
type AtomLink struct {
	Rel      string `json:"rel"`
	Href     string `json:"href"`
	LinkType string `json:"type"`
}

func newAtomLink(rel, href string) AtomLink {
	return AtomLink{Rel: rel, Href: href, LinkType: mimeTypeApplicationJSON}
}

// Health of a Yorc instance
type Health struct {
	Value string `json:"value"`
}

// LocationRequest represents a request for creating or updating a location
type LocationRequest struct {
	Type       string            `json:"type"`
	Properties config.DynamicMap `json:"properties"`
}

// LocationConfiguration contains the data for a location definition
type LocationConfiguration struct {
	Name       string            `json:"name"`
	Type       string            `json:"type"`
	Properties config.DynamicMap `json:"properties"`
}

// LocationsCollection represents all the existent location definitions, of any type
type LocationsCollection struct {
	Locations []LocationConfiguration
}

// Deployment is the representation of a Yorc deployment
//
// Deployment's links may be of type LinkRelSelf, LinkRelNode, LinkRelTask, LinkRelOutput.
type Deployment struct {
	ID     string     `json:"id"`
	Status string     `json:"status"`
	Links  []AtomLink `json:"links"`
}

// Output is the representation of a deployment output
type Output struct {
	Name  string `json:"name"`
	Value string `json:"value"`
}

// DeploymentsCollection is a collection of Deployment
//
// Links are all of type LinkRelDeployment.
type DeploymentsCollection struct {
	Deployments []Deployment `json:"deployments"`
}

// EventsCollection is a collection of instances status change events
type EventsCollection struct {
	Events    []json.RawMessage `json:"events"`
	LastIndex uint64            `json:"last_index"`
}

// LogsCollection is a collection of logs events
type LogsCollection struct {
	Logs      []json.RawMessage `json:"logs"`
	LastIndex uint64            `json:"last_index"`
}

// Node is the representation of a TOSCA node
//
// Node's links are of type LinkRelSelf, LinkRelDeployment and LinkRelInstance.
type Node struct {
	Name  string     `json:"name"`
	Links []AtomLink `json:"links"`
}

// NodeInstance is the representation of a TOSCA node
//
// Node's links are of type LinkRelSelf, LinkRelDeployment, LinkRelNode and LinkRelAttribute.
type NodeInstance struct {
	ID     string     `json:"id"`
	Status string     `json:"status"`
	Links  []AtomLink `json:"links"`
}

// OutputsCollection is a collection of deployment's outputs links
type OutputsCollection struct {
	Outputs []AtomLink `json:"outputs,omitempty"`
}

// Task is the representation of a Yorc' task
type Task struct {
<<<<<<< HEAD
	ID        string            `json:"id"`
	TargetID  string            `json:"target_id"`
	Type      string            `json:"type"`
	Status    string            `json:"status"`
	ResultSet json.RawMessage   `json:"result_set,omitempty"`
	Outputs   map[string]string `json:"outputs,omitempty"`
=======
	ID           string          `json:"id"`
	TargetID     string          `json:"target_id"`
	Type         string          `json:"type"`
	Status       string          `json:"status"`
	ErrorMessage string          `json:"error_message,omitempty"`
	ResultSet    json.RawMessage `json:"result_set,omitempty"`
>>>>>>> 59531e0f
}

// TasksCollection is the collection of task's links
type TasksCollection struct {
	Tasks []AtomLink `json:"tasks,omitempty"`
}

// TaskRequest is the representation of a request to process a new task
type TaskRequest struct {
	Type string `json:"type"`
}

// AttributesCollection is a collection of node instance's attributes links
type AttributesCollection struct {
	Attributes []AtomLink `json:"attributes,omitempty"`
}

// Attribute is the representation of an TOSCA node instance attribute
type Attribute struct {
	Name  string `json:"name"`
	Value string `json:"value"`
}

// CustomCommandRequest is the representation of a request to process a Custom Command
type CustomCommandRequest struct {
	NodeName          string                            `json:"node"`
	Instances         []string                          `json:"instances"`
	CustomCommandName string                            `json:"name"`
	InterfaceName     string                            `json:"interface,omitempty"`
	Inputs            map[string]*tosca.ValueAssignment `json:"inputs"`
}

// NodeInstances represents a given node's instances selected for a custom execution
type NodeInstances struct {
	NodeName  string   `json:"name"`
	Instances []string `json:"instances"`
}

// WorkflowRequest allows to provide instances selection for nodes in a workflow
type WorkflowRequest struct {
	NodesInstances []NodeInstances        `json:"nodesinstances"`
	Inputs         map[string]interface{} `json:"inputs"`
}

// WorkflowsCollection is a collection of workflows links
//
// Links are all of type LinkRelWorkflow.
type WorkflowsCollection struct {
	Workflows []AtomLink `json:"workflows"`
}

// Workflow is a workflow representation.
type Workflow struct {
	Name string `json:"name"`
	tosca.Workflow
}

// MapEntryOperation is an enumeration of valid values for a MapEntry.Op field
// ENUM(
// Add,
// Remove
// )
type MapEntryOperation int

// MarshalJSON is used to represent this enumeration as a string instead of an int
func (o MapEntryOperation) MarshalJSON() ([]byte, error) {
	buffer := bytes.NewBufferString(`"`)
	buffer.WriteString(o.String())
	buffer.WriteString(`"`)
	return buffer.Bytes(), nil
}

// UnmarshalJSON is used to read this enumeration from a string
func (o *MapEntryOperation) UnmarshalJSON(b []byte) error {
	var s string
	err := json.Unmarshal(b, &s)
	if err != nil {
		return err
	}
	*o, err = ParseMapEntryOperation(s)
	return err
}

// A MapEntry allows to manipulate a Map collection by performing operations (Op) on entries.
// It is inspired (with many simplifications) by the JSON Patch RFC https://tools.ietf.org/html/rfc6902
type MapEntry struct {
	// Op is the operation for this entry. The default if omitted is "add". An "add" operation acts like a remplace if the entry already exists
	Op MapEntryOperation `json:"op,omitempty"`
	// Name is the map entry key name
	Name string `json:"name"`
	// Value is the value of the map entry. Optional for a "remove" operation
	Value string `json:"value,omitempty"`
}

// HostConfig represents the configuration of a host in the Hosts Pool
type HostConfig struct {
	Name       string
	Connection hostspool.Connection `json:"connection,omitempty" yaml:"connection,omitempty"`
	Labels     map[string]string    `json:"labels,omitempty" yaml:"labels,omitempty"`
}

// HostsPoolRequest represents a request for applying a Hosts Pool configuration
type HostsPoolRequest struct {
	Hosts []HostConfig `json:"hosts"`
}

// HostRequest represents a request for creating or updating a host in the hosts pool
type HostRequest struct {
	Connection *hostspool.Connection `json:"connection,omitempty"`
	Labels     []MapEntry            `json:"labels,omitempty"`
}

// HostsPoolLocations represents the host pools locations handled by Yorc
type HostsPoolLocations struct {
	Locations []string `json:"locations"`
}

// HostsCollection is a collection of hosts registered in the host pool links
//
// Links are all of type LinkRelHost.
type HostsCollection struct {
	Checkpoint uint64     `json:"checkpoint,omitempty"`
	Hosts      []AtomLink `json:"hosts"`
	Warnings   []string   `json:"warnings,omitempty"`
}

// Host is a host in the host pool representation
//
// Links are all of type LinkRelSelf.
type Host struct {
	hostspool.Host
	Links []AtomLink `json:"links"`
}

// LocationCollection is a collection of locations
//
// Links are all of type LinkRelLocation.
type LocationCollection struct {
	Locations []AtomLink `json:"locations"`
}

// RegistryDelegatesCollection is the collection of Delegates executors registered in the Yorc registry
type RegistryDelegatesCollection struct {
	Delegates []registry.DelegateMatch `json:"delegates"`
}

// RegistryImplementationsCollection is the collection of Operation executors registered in the Yorc registry
type RegistryImplementationsCollection struct {
	Implementations []registry.OperationExecMatch `json:"implementations"`
}

// RegistryDefinitionsCollection is the collection of TOSCA Definitions registered in the Yorc registry
type RegistryDefinitionsCollection struct {
	Definitions []store.Definition `json:"definitions"`
}

// RegistryVaultsCollection is the collection of Vaults Clients Builders registered in the Yorc registry
type RegistryVaultsCollection struct {
	VaultClientBuilders []registry.VaultClientBuilder `json:"vaults"`
}

// RegistryInfraUsageCollectorsCollection is the collection of infrastructure usage collectors registered in the Yorc registry
type RegistryInfraUsageCollectorsCollection struct {
	InfraUsageCollectors []registry.InfraUsageCollector `json:"infrastructure_usage_collectors"`
}

// Info are the infos about the current YORC server
type Info struct {
	YorcVersion string `json:"yorc_version"`
	GitCommit   string `json:"git_commit"`
}<|MERGE_RESOLUTION|>--- conflicted
+++ resolved
@@ -157,21 +157,13 @@
 
 // Task is the representation of a Yorc' task
 type Task struct {
-<<<<<<< HEAD
-	ID        string            `json:"id"`
-	TargetID  string            `json:"target_id"`
-	Type      string            `json:"type"`
-	Status    string            `json:"status"`
-	ResultSet json.RawMessage   `json:"result_set,omitempty"`
-	Outputs   map[string]string `json:"outputs,omitempty"`
-=======
-	ID           string          `json:"id"`
-	TargetID     string          `json:"target_id"`
-	Type         string          `json:"type"`
-	Status       string          `json:"status"`
-	ErrorMessage string          `json:"error_message,omitempty"`
-	ResultSet    json.RawMessage `json:"result_set,omitempty"`
->>>>>>> 59531e0f
+	ID           string            `json:"id"`
+	TargetID     string            `json:"target_id"`
+	Type         string            `json:"type"`
+	Status       string            `json:"status"`
+	ErrorMessage string            `json:"error_message,omitempty"`
+	ResultSet    json.RawMessage   `json:"result_set,omitempty"`
+	Outputs      map[string]string `json:"outputs,omitempty"`
 }
 
 // TasksCollection is the collection of task's links
