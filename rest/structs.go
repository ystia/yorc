package rest

import "novaforge.bull.com/starlings-janus/janus/deployments"

type Deployment struct {
	Id     string     `json:"id"`
	Status string     `json:"status"`
	Links  []AtomLink `json:"links"`
}

type Output struct {
	Name  string `json:"name,omitempty"`
	Value string `json:"value,omitempty"`
}

const (
	LINK_REL_SELF       string = "self"
	LINK_REL_DEPLOYMENT string = "deployment"
<<<<<<< HEAD
	LINK_REL_NODE       string = "node"
	LINK_REL_INSTANCE   string = "instance"
=======
	LINK_REL_OUTPUT     string = "output"
>>>>>>> 276eb7dc
)

type AtomLink struct {
	Rel      string `json:"rel"`
	Href     string `json:"href"`
	LinkType string `json:"type"`
}

func newAtomLink(rel, href string) AtomLink {
	return AtomLink{Rel: rel, Href: href, LinkType: "application/json"}
}

type DeploymentsCollection struct {
	Deployments []AtomLink `json:"deployments"`
}

type EventsCollection struct {
	Events    []deployments.Event `json:"events"`
	LastIndex uint64              `json:"last_index"`
}

type LogsCollection struct {
	Logs      []deployments.Logs `json:"logs"`
	LastIndex uint64             `json:"last_index"`
}

<<<<<<< HEAD
type Node struct {
	Name   string     `json:"name"`
	Status string     `json:"status"`
	Links  []AtomLink `json:"links"`
}

type NodeInstance struct {
	Id     string     `json:"id"`
	Status string     `json:"status"`
	Links  []AtomLink `json:"links"`
=======
type OutputsCollection struct {
	Outputs []AtomLink `json:"outputs,omitempty"`
>>>>>>> 276eb7dc
}<|MERGE_RESOLUTION|>--- conflicted
+++ resolved
@@ -9,19 +9,16 @@
 }
 
 type Output struct {
-	Name  string `json:"name,omitempty"`
-	Value string `json:"value,omitempty"`
+	Name  string `json:"name"`
+	Value string `json:"value"`
 }
 
 const (
 	LINK_REL_SELF       string = "self"
 	LINK_REL_DEPLOYMENT string = "deployment"
-<<<<<<< HEAD
 	LINK_REL_NODE       string = "node"
 	LINK_REL_INSTANCE   string = "instance"
-=======
 	LINK_REL_OUTPUT     string = "output"
->>>>>>> 276eb7dc
 )
 
 type AtomLink struct {
@@ -48,7 +45,6 @@
 	LastIndex uint64             `json:"last_index"`
 }
 
-<<<<<<< HEAD
 type Node struct {
 	Name   string     `json:"name"`
 	Status string     `json:"status"`
@@ -59,8 +55,8 @@
 	Id     string     `json:"id"`
 	Status string     `json:"status"`
 	Links  []AtomLink `json:"links"`
-=======
+}
+
 type OutputsCollection struct {
 	Outputs []AtomLink `json:"outputs,omitempty"`
->>>>>>> 276eb7dc
 }