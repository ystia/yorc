--- conflicted
+++ resolved
@@ -46,11 +46,7 @@
             min_instances: 1
             default_instances: 1
     Network:
-<<<<<<< HEAD
-      type: janus.nodes.openstack.FloatIP
-=======
       type: janus.nodes.openstack.FloatingIP
->>>>>>> ccbf36c7
       properties:
         floating_network_name: Public_Network
   workflows:
