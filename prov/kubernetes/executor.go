--- conflicted
+++ resolved
@@ -37,9 +37,8 @@
 		return err
 	}
 
-<<<<<<< HEAD
 	e.clientset, err = initClientSet(conf)
-=======
+
 	logOptFields, ok := events.FromContext(ctx)
 	if !ok {
 		return errors.New("Missing contextual log optionnal fields")
@@ -50,12 +49,6 @@
 
 	ctx = events.NewContext(ctx, logOptFields)
 
-	kv := consulClient.KV()
-	exec, err := newExecution(kv, conf, taskID, deploymentID, nodeName, operation)
->>>>>>> 53e7cbce
-	if err != nil {
-		return err
-	}
 	kv := consulClient.KV()
 	exec, err := newExecution(kv, conf, taskID, deploymentID, nodeName, operation, e.clientset)
 	if err != nil {
