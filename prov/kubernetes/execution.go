--- conflicted
+++ resolved
@@ -199,23 +199,6 @@
 		return errors.Errorf("Missing mandatory resource_spec property for node %s", e.nodeName)
 	}
 
-<<<<<<< HEAD
-	// Manage Namespace creation
-	// Get it from matadata, or generate it using deploymentID
-	//namespace := deploymentRepr.ObjectMeta.Namespace
-	// (Synchronize with Alien)
-	namespace, err := getNamespace(e.kv, e.deploymentID, e.nodeName)
-	if err != nil {
-		return err
-	}
-	rSpec, err = e.replaceServiceIPInDeploymentSpec(ctx, clientset, namespace, rSpec)
-	if err != nil {
-		return err
-	}
-
-	var deploymentRepr v1beta1.Deployment
-=======
->>>>>>> 50ae7b48
 	// Unmarshal JSON to k8s data structs
 	var deploymentRepr v1beta1.Deployment
 	if err = json.Unmarshal([]byte(rSpec), &deploymentRepr); err != nil {
@@ -254,16 +237,12 @@
 		if err != nil {
 			return err
 		}
-<<<<<<< HEAD
-
-		events.WithContextOptionalFields(ctx).NewLogEntry(events.LogLevelDEBUG, e.deploymentID).Registerf("k8s Deployment %s created in namespace %s", deployment.Name, namespace)
-=======
-		err = deployments.SetAttributeForAllInstances(e.kv, e.deploymentID, e.NodeName, "replicas", fmt.Sprint(*deployment.Spec.Replicas))
+		err = deployments.SetAttributeForAllInstances(e.kv, e.deploymentID, e.nodeName, "replicas", fmt.Sprint(*deployment.Spec.Replicas))
 		if err != nil {
 			return err
 		}
 		events.WithContextOptionalFields(ctx).NewLogEntry(events.LogLevelDEBUG, e.deploymentID).Registerf("k8s Deployment %s created in namespace %s", deployment.Name, namespaceName)
->>>>>>> 50ae7b48
+
 	case k8sDeleteOperation:
 		// Delete Deployment k8s resource
 		var deploymentName string
@@ -359,22 +338,10 @@
 		return errors.Errorf("The resource-spec JSON unmarshaling failed: %s", err)
 	}
 
-<<<<<<< HEAD
-	// Manage Namespace creation
-	// Get it from matadata, or generate it using deploymentID
-	//namespace := deploymentRepr.ObjectMeta.Namespace
-	// (Synchronize with Alien)
-	namespace, err := getNamespace(e.kv, e.deploymentID, e.nodeName)
-	err = generator.createNamespaceIfMissing(e.deploymentID, namespace, clientset)
-	if err != nil {
-		return err
-	}
-=======
 	// Get the namespace if provided. Otherwise, the namespace is generated using the default yorc policy
 	objectMeta := serviceRepr.ObjectMeta
 	var namespace string
 	namespace, _ = getNamespace(e.deploymentID, objectMeta)
->>>>>>> 50ae7b48
 
 	switch operationType {
 	case k8sCreateOperation:
@@ -418,10 +385,6 @@
 	return nil
 }
 
-func getNamespace(kv *api.KV, deploymentID, nodeName string) (string, error) {
-	return strings.ToLower(deploymentID), nil
-}
-
 // Below code is for legacy way of managing Kubernetes containers
 
 // Deprecated
@@ -435,15 +398,9 @@
 
 	return data
 }
-
-<<<<<<< HEAD
-// Deprecated
 func (e *execution) checkRepository(ctx context.Context, clientset kubernetes.Interface, generator *k8sGenerator) error {
-	namespace, err := getNamespace(e.kv, e.deploymentID, e.nodeName)
-=======
-func (e *executionCommon) checkRepository(ctx context.Context, clientset *kubernetes.Clientset, generator *k8sGenerator) error {
 	namespace, err := defaultNamespace(e.deploymentID)
->>>>>>> 50ae7b48
+
 	if err != nil {
 		return err
 	}
@@ -496,14 +453,8 @@
 	return nil
 }
 
-<<<<<<< HEAD
-// Deprecated
 func (e *execution) scaleNode(ctx context.Context, clientset kubernetes.Interface, scaleType tasks.TaskType, nbInstances int32) error {
-	namespace, err := getNamespace(e.kv, e.deploymentID, e.nodeName)
-=======
-func (e *executionCommon) scaleNode(ctx context.Context, clientset *kubernetes.Clientset, scaleType tasks.TaskType, nbInstances int32) error {
 	namespace, err := defaultNamespace(e.deploymentID)
->>>>>>> 50ae7b48
 	if err != nil {
 		return err
 	}
@@ -526,14 +477,8 @@
 	return nil
 }
 
-<<<<<<< HEAD
-// Deprecated
 func (e *execution) deployNode(ctx context.Context, clientset kubernetes.Interface, generator *k8sGenerator, nbInstances int32) error {
-	namespace, err := getNamespace(e.kv, e.deploymentID, e.nodeName)
-=======
-func (e *executionCommon) deployNode(ctx context.Context, clientset *kubernetes.Clientset, generator *k8sGenerator, nbInstances int32) error {
 	namespace, err := defaultNamespace(e.deploymentID)
->>>>>>> 50ae7b48
 	if err != nil {
 		return err
 	}
@@ -642,14 +587,8 @@
 	return nil
 }
 
-<<<<<<< HEAD
-// Deprecated
 func (e *execution) checkNode(ctx context.Context, clientset kubernetes.Interface, generator *k8sGenerator) error {
-	namespace, err := getNamespace(e.kv, e.deploymentID, e.nodeName)
-=======
-func (e *executionCommon) checkNode(ctx context.Context, clientset *kubernetes.Clientset, generator *k8sGenerator) error {
 	namespace, err := defaultNamespace(e.deploymentID)
->>>>>>> 50ae7b48
 	if err != nil {
 		return err
 	}
@@ -701,14 +640,8 @@
 	return nil
 }
 
-<<<<<<< HEAD
-// Deprecated
 func (e *execution) checkPod(ctx context.Context, clientset kubernetes.Interface, generator *k8sGenerator, podName string) error {
-	namespace, err := getNamespace(e.kv, e.deploymentID, e.nodeName)
-=======
-func (e *executionCommon) checkPod(ctx context.Context, clientset *kubernetes.Clientset, generator *k8sGenerator, podName string) error {
 	namespace, err := defaultNamespace(e.deploymentID)
->>>>>>> 50ae7b48
 	if err != nil {
 		return err
 	}
@@ -782,14 +715,8 @@
 	return nil
 }
 
-<<<<<<< HEAD
-// Deprecated
 func (e *execution) uninstallNode(ctx context.Context, clientset kubernetes.Interface) error {
-	namespace, err := getNamespace(e.kv, e.deploymentID, e.nodeName)
-=======
-func (e *executionCommon) uninstallNode(ctx context.Context, clientset *kubernetes.Clientset) error {
 	namespace, err := defaultNamespace(e.deploymentID)
->>>>>>> 50ae7b48
 	if err != nil {
 		return err
 	}
