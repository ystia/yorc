// Copyright 2018 Bull S.A.S. Atos Technologies - Bull, Rue Jean Jaures, B.P.68, 78340, Les Clayes-sous-Bois, France.
//
// Licensed under the Apache License, Version 2.0 (the "License");
// you may not use this file except in compliance with the License.
// You may obtain a copy of the License at
//
//      http://www.apache.org/licenses/LICENSE-2.0
//
// Unless required by applicable law or agreed to in writing, software
// distributed under the License is distributed on an "AS IS" BASIS,
// WITHOUT WARRANTIES OR CONDITIONS OF ANY KIND, either express or implied.
// See the License for the specific language governing permissions and
// limitations under the License.

package openstack

import (
	"context"
	"fmt"
	"path"
	"strconv"
	"strings"
	"time"

	"github.com/hashicorp/consul/api"
	"github.com/pkg/errors"

	"github.com/ystia/yorc/v4/config"
	"github.com/ystia/yorc/v4/deployments"
	"github.com/ystia/yorc/v4/helper/consulutil"
	"github.com/ystia/yorc/v4/helper/sizeutil"
	"github.com/ystia/yorc/v4/log"
	"github.com/ystia/yorc/v4/prov/terraform/commons"
)

const (
	topologyTree = "topology"
)

type osInstanceOptions struct {
	kv             *api.KV
	cfg            config.Configuration
	infrastructure *commons.Infrastructure
	deploymentID   string
	nodeName       string
	instanceName   string
	resourceTypes  map[string]string
}

func (g *osGenerator) generateOSInstance(ctx context.Context, opts osInstanceOptions, outputs map[string]string, env *[]string) error {
	kv := opts.kv
	deploymentID := opts.deploymentID
	nodeName := opts.nodeName
	instanceName := opts.instanceName

	nodeType, err := deployments.GetNodeType(kv, deploymentID, nodeName)
	if err != nil {
		return err
	}
	if nodeType != "yorc.nodes.openstack.Compute" {
		return errors.Errorf("Unsupported node type for %q: %s", nodeName, nodeType)
	}
	instance, err := generateComputeInstance(opts)
	if err != nil {
		return err
	}

	instancesPrefix := path.Join(consulutil.DeploymentKVPrefix, opts.deploymentID, topologyTree, "instances")
	err = generateAttachedVolumes(ctx, opts, instancesPrefix, instance, outputs)
	if err != nil {
		return err
	}

	err = addServerGroupMembership(ctx, kv, deploymentID, nodeName, &instance)
	if err != nil {
		return errors.Wrapf(err, "failed to add serverGroup membership for deploymentID:%q, nodeName:%q, instance:%q",
			deploymentID, nodeName, instanceName)
	}

	instance.Networks, err = getComputeInstanceNetworks(opts)
	if err != nil {
		return err
	}

	err = computeConnectionSettings(ctx, opts, instancesPrefix, &instance, outputs, env)
	return err
}

func addServerGroupMembership(ctx context.Context, kv *api.KV, deploymentID, nodeName string, compute *ComputeInstance) error {
	keys, err := deployments.GetRequirementsKeysByTypeForNode(kv, deploymentID, nodeName, "group")
	if err != nil {
		return err
	}
	if len(keys) == 0 {
		return nil
	}

	if len(keys) == 1 {
		requirementIndex := deployments.GetRequirementIndexFromRequirementKey(keys[0])
		serverGroup, err := deployments.GetTargetNodeForRequirement(kv, deploymentID, nodeName, requirementIndex)
		if err != nil {
			return err
		}

		id, err := deployments.LookupInstanceAttributeValue(ctx, kv, deploymentID, serverGroup, "0", "id")
		if err != nil {
			return err
		}

		compute.SchedulerHints.Group = id
		return nil
	}

	return errors.Errorf("Only one group requirement can be accepted for OpenStack compute with name:%q", nodeName)

}

func generateComputeInstance(opts osInstanceOptions) (ComputeInstance, error) {

	kv := opts.kv
	cfg := opts.cfg
	deploymentID := opts.deploymentID
	nodeName := opts.nodeName
	instanceName := opts.instanceName

	instance := ComputeInstance{}
	nodeType, err := deployments.GetNodeType(kv, deploymentID, nodeName)
	if err != nil {
		return instance, err
	}
	if nodeType != "yorc.nodes.openstack.Compute" {
		return instance, errors.Errorf("Unsupported node type for %q: %s", nodeName, nodeType)
	}

	instance.Name = cfg.ResourcesPrefix + nodeName + "-" + instanceName

	if instance.BootVolume, err = computeBootVolume(kv, deploymentID, nodeName); err != nil {
		return instance, err
	}

	if instance.BootVolume == nil {
		// When no boot volume is defined, it is mandatory to define an image
		// or an image name
		if instance.ImageID, instance.ImageName, err = computeInstanceMandatoryAttributeInPair(
			kv, deploymentID, nodeName, "image", "imageName"); err != nil {
			return instance, err
		}
	}

	if instance.FlavorID, instance.FlavorName, err = computeInstanceMandatoryAttributeInPair(
		kv, deploymentID, nodeName, "flavor", "flavorName"); err != nil {
		return instance, err
	}

	instance.AvailabilityZone, err = deployments.GetStringNodeProperty(kv, deploymentID,
		nodeName, "availability_zone", false)
	if err != nil {
		return instance, err
	}
	instance.Region, err = deployments.GetStringNodeProperty(kv, deploymentID, nodeName, "region", false)
	if err != nil {
		return instance, err
	}
	if instance.Region == "" {
		instance.Region = cfg.Infrastructures[infrastructureName].GetStringOrDefault("region", defaultOSRegion)
	}

	instance.KeyPair, err = deployments.GetStringNodeProperty(kv, deploymentID, nodeName, "key_pair", false)
	if err != nil {
		return instance, err
	}

	instance.SecurityGroups = cfg.Infrastructures[infrastructureName].GetStringSlice("default_security_groups")
	secGroups, err := deployments.GetStringNodeProperty(kv, deploymentID, nodeName, "security_groups", false)
	if err != nil {
		return instance, err
	}
	if secGroups != "" {
		for _, secGroup := range strings.Split(strings.NewReplacer("\"", "", "'", "").Replace(secGroups), ",") {
			secGroup = strings.TrimSpace(secGroup)
			instance.SecurityGroups = append(instance.SecurityGroups, secGroup)
		}
	}

	return instance, err
}

func computeInstanceMandatoryAttributeInPair(kv *api.KV, deploymentID, nodeName,
	attr1, attr2 string) (string, string, error) {
	var err error
	var value1, value2 string
	value1, err = deployments.GetStringNodeProperty(kv, deploymentID, nodeName, attr1, false)
	if err != nil {
		return value1, value2, err
	}
	value2, err = deployments.GetStringNodeProperty(kv, deploymentID, nodeName, attr2, false)
	if err != nil {
		return value1, value2, err
	}

	if value1 == "" && value2 == "" {
		err = errors.Errorf("Missing mandatory parameter %q or %q node type for %s",
			attr1, attr2, nodeName)
	}

	return value1, value2, err
}

// computeBootVolume gets value of a boot volume if any is defined
// If none, nil is returned
func computeBootVolume(kv *api.KV, deploymentID, nodeName string) (*BootVolume, error) {
	var vol BootVolume
	var err error
	// If a boot volume is defined, its source definition is mandatory
	vol.Source, err = getProperyValueString(kv, deploymentID, nodeName, bootVolumeTOSCAAttr, sourceTOSCAKey)
	if err != nil || vol.Source == "" {
		return nil, err
	}

	keys := []string{uuidTOSCAKey, destinationTOSCAKey, sizeTOSCAKey, deleteOnTerminationTOSCAKey}
	strValues := make(map[string]string, len(keys))
	for _, key := range keys {
		strValues[key], err = getProperyValueString(kv, deploymentID, nodeName, bootVolumeTOSCAAttr, key)
		if err != nil {
			return nil, err
		}
	}

	vol.UUID = strValues[uuidTOSCAKey]
	vol.Destination = strValues[destinationTOSCAKey]
	if strValues[sizeTOSCAKey] != "" {
		vol.Size, err = sizeutil.ConvertToGB(strValues[sizeTOSCAKey])
		if err != nil {
			log.Printf("Failed to convert %s %s boot volume size %q : %s", deploymentID,
				nodeName, strValues[sizeTOSCAKey], err.Error())
			return nil, err
		}
	}
	if strValues[deleteOnTerminationTOSCAKey] != "" {
		vol.DeleteOnTermination, err = strconv.ParseBool(strValues[deleteOnTerminationTOSCAKey])
		if err != nil {
			log.Printf("Failed to convert %s %s %s boolean value %q : %s", deploymentID,
				nodeName, deleteOnTerminationTOSCAKey, strValues[sizeTOSCAKey], err.Error())
			return nil, err
		}
	}

	return &vol, err
}

func generateAttachedVolumes(ctx context.Context, opts osInstanceOptions,
	instancesPrefix string, instance ComputeInstance,
	outputs map[string]string) error {

	kv := opts.kv
	infrastructure := opts.infrastructure
	deploymentID := opts.deploymentID
	nodeName := opts.nodeName
	instanceName := opts.instanceName

	storageKeys, err := deployments.GetRequirementsKeysByTypeForNode(kv, deploymentID, nodeName, "local_storage")
	if err != nil {
		return err
	}
	for _, storagePrefix := range storageKeys {
		requirementIndex := deployments.GetRequirementIndexFromRequirementKey(storagePrefix)
		volumeNodeName, err := deployments.GetTargetNodeForRequirement(kv, deploymentID, nodeName, requirementIndex)
		if err != nil {
			return err
		} else if volumeNodeName != "" {
			log.Debugf("Volume attachment required form Volume named %s", volumeNodeName)
			device, err := deployments.GetRelationshipPropertyValueFromRequirement(kv, deploymentID, nodeName, requirementIndex, "device")
			if err != nil {
				return err
			}
			volumeID, err := getVolumeID(ctx, kv, deploymentID, volumeNodeName, instanceName)
			if err != nil {
				return err
			}
			volumeAttach := ComputeVolumeAttach{
				Region:   instance.Region,
				VolumeID: volumeID,
				InstanceID: fmt.Sprintf("${%s.%s.id}",
					opts.resourceTypes[computeInstance], instance.Name),
			}
			if device != nil {
				volumeAttach.Device = device.RawString()
			}
			attachName := "Vol" + volumeNodeName + "to" + instance.Name
			commons.AddResource(infrastructure, opts.resourceTypes[computeVolumeAttach],
				attachName, &volumeAttach)

			// retrieve the actual used device as depending on the hypervisor it may not be the one we provided, and if there was no devices provided
			// then we can get it back

			key1 := attachName + "-device"
			commons.AddOutput(infrastructure, key1, &commons.Output{
				Value: fmt.Sprintf("${%s.%s.device}",
					opts.resourceTypes[computeVolumeAttach], attachName)})
			outputs[path.Join(instancesPrefix, volumeNodeName, instanceName, "attributes/device")] = key1
			outputs[path.Join(consulutil.DeploymentKVPrefix, deploymentID, topologyTree, "relationship_instances", nodeName, requirementIndex, instanceName, "attributes/device")] = key1
			outputs[path.Join(consulutil.DeploymentKVPrefix, deploymentID, topologyTree, "relationship_instances", volumeNodeName, requirementIndex, instanceName, "attributes/device")] = key1
		}
	}

	return err
}

func getVolumeID(ctx context.Context, kv *api.KV,
	deploymentID, volumeNodeName, instanceName string) (string, error) {

	var volumeID string
	log.Debugf("Looking for volume_id")
	volumeIDValue, err := deployments.GetNodePropertyValue(kv, deploymentID, volumeNodeName, "volume_id")
	if err != nil {
		return volumeID, err
	}
	if volumeIDValue == nil || volumeIDValue.RawString() == "" {
		resultChan := make(chan string, 1)
		go func() {
			for {
				// ignore errors and retry
				volID, _ := deployments.GetInstanceAttributeValue(kv, deploymentID, volumeNodeName, instanceName, "volume_id")
				// As volumeID is an optional property GetInstanceAttribute then GetProperty
				// may return an empty volumeID so keep checking as long as we have it
				if volID != nil && volID.RawString() != "" {
					resultChan <- volID.RawString()
					return
				}
				select {
				case <-time.After(1 * time.Second):
				case <-ctx.Done():
					// context cancelled, give up!
					return
				}
			}
		}()
		select {
		case volumeID = <-resultChan:
		case <-ctx.Done():
			return volumeID, ctx.Err()

		}
	} else {
		volumeID = volumeIDValue.RawString()
	}

	return volumeID, err
}

func getComputeInstanceNetworks(opts osInstanceOptions) ([]ComputeNetwork, error) {
	kv := opts.kv
	cfg := opts.cfg
	deploymentID := opts.deploymentID
	nodeName := opts.nodeName

	var networkSlice []ComputeNetwork
	networkName, err := deployments.GetCapabilityPropertyValue(
		kv, deploymentID, nodeName, "endpoint", "network_name")
	if err != nil {
		return networkSlice, err
	}
	defaultPrivateNetName := cfg.Infrastructures[infrastructureName].GetString("private_network_name")
	if networkName != nil && networkName.RawString() != "" {
		// Should Deal here with networks aliases (PUBLIC)
		if strings.EqualFold(networkName.RawString(), "private") {
			if defaultPrivateNetName == "" {
				return networkSlice, errors.Errorf(
					"You should either specify a default private network name using "+
						`the "private_network_name" configuration parameter for the "openstack" `+
						`infrastructure or specify a "network_name" property in the "endpoint" capability of node %q`,
					nodeName)
			}
			networkSlice = append(networkSlice,
				ComputeNetwork{Name: defaultPrivateNetName, AccessNetwork: true})
		} else if strings.EqualFold(networkName.RawString(), "public") {
			return networkSlice, errors.Errorf("Public Network aliases currently not supported")
		} else {
			networkSlice = append(networkSlice, ComputeNetwork{Name: networkName.RawString(), AccessNetwork: true})
		}
	} else {
		// Use a default
		if defaultPrivateNetName == "" {
			return networkSlice, errors.Errorf(
				"You should either specify a default private network name using the "+
					`private_network_name" configuration parameter for the "openstack" `+
					`infrastructure or specify a "network_name" property in the "endpoint" `+
					"capability of node %q`",
				nodeName)
		}
		networkSlice = append(networkSlice, ComputeNetwork{Name: defaultPrivateNetName, AccessNetwork: true})
	}

	return networkSlice, err
}

func computeConnectionSettings(ctx context.Context, opts osInstanceOptions,
	instancesPrefix string, instance *ComputeInstance, outputs map[string]string, env *[]string) error {

	kv := opts.kv
	deploymentID := opts.deploymentID
	nodeName := opts.nodeName

	networkKeys, err := deployments.GetRequirementsKeysByTypeForNode(kv, deploymentID, nodeName, "network")
	if err != nil {
		return err
	}
	var fipAssociateName string
	instancesKey := path.Join(instancesPrefix, nodeName)
	for _, networkReqPrefix := range networkKeys {
		requirementIndex := deployments.GetRequirementIndexFromRequirementKey(networkReqPrefix)

		capability, err := deployments.GetCapabilityForRequirement(kv, deploymentID, nodeName, requirementIndex)
		if err != nil {
			return err
		}

		networkNodeName, err := deployments.GetTargetNodeForRequirement(kv, deploymentID, nodeName, requirementIndex)
		if err != nil {
			return err
		}

		var isFip bool
		if capability != "" {
			isFip, err = deployments.IsTypeDerivedFrom(kv, deploymentID, capability, "yorc.capabilities.openstack.FIPConnectivity")
			if err != nil {
				return err
			}
		}

		if isFip {
			fipAssociateName = "FIP" + instance.Name
			err = computeFloatingIPAddress(ctx, opts, fipAssociateName, networkNodeName,
				instancesKey, instance, outputs)
		} else {
			err = computeNetworkAttributes(ctx, opts, networkNodeName, instancesKey, instance, outputs)

		}
		if err != nil {
			return err
		}
	}

	return addResources(opts, fipAssociateName, instancesKey, instance, outputs, env)
}

func addResources(opts osInstanceOptions,
	fipAssociateName, instancesKey string,
	instance *ComputeInstance,
	outputs map[string]string,
	env *[]string) error {

	commons.AddResource(opts.infrastructure, opts.resourceTypes[computeInstance], instance.Name, instance)

	var accessIP string
	if fipAssociateName != "" && opts.cfg.Infrastructures[infrastructureName].GetBool(
		"provisioning_over_fip_allowed") {

		// Use Floating IP for provisioning
		accessIP = fmt.Sprintf("${%s.%s.floating_ip}",
			opts.resourceTypes[computeFloatingIPAssociate], fipAssociateName)
	} else {
		accessIP = fmt.Sprintf("${%s.%s.network.0.fixed_ip_v4}",
			opts.resourceTypes[computeInstance], instance.Name)
	}

	// Provide output for access IP and private IP
	accessIPKey := opts.nodeName + "-" + opts.instanceName + "-IPAddress"
	commons.AddOutput(opts.infrastructure, accessIPKey, &commons.Output{Value: accessIP})
	outputs[path.Join(instancesKey, opts.instanceName,
		"/capabilities/endpoint/attributes/ip_address")] = accessIPKey
	outputs[path.Join(instancesKey, opts.instanceName,
		"/attributes/ip_address")] = accessIPKey

	privateIPKey := opts.nodeName + "-" + opts.instanceName + "-privateIP"
	privateIP := fmt.Sprintf("${%s.%s.network.%d.fixed_ip_v4}",
		opts.resourceTypes[computeInstance], instance.Name,
		len(instance.Networks)-1) // Use latest provisioned network for private access
	commons.AddOutput(opts.infrastructure, privateIPKey, &commons.Output{Value: privateIP})
	outputs[path.Join(instancesKey, opts.instanceName,
		"/attributes/private_address")] = privateIPKey

	// Get connection info (user, private key)
	user, privateKey, err := commons.GetConnInfoFromEndpointCredentials(opts.kv,
		opts.deploymentID, opts.nodeName)
	if err != nil {
		return err
	}

	return commons.AddConnectionCheckResource(opts.infrastructure, user,
		privateKey, accessIP, instance.Name, env)

}

func computeFloatingIPAddress(ctx context.Context, opts osInstanceOptions,
	fipAssociateName, networkNodeName, instancesKey string,
	instance *ComputeInstance, outputs map[string]string) error {

	kv := opts.kv
	deploymentID := opts.deploymentID
	infrastructure := opts.infrastructure
	nodeName := opts.nodeName
	instanceName := opts.instanceName

	log.Debugf("Looking for Floating IP")
	var floatingIP string
	resultChan := make(chan string, 1)
	go func() {
		for {
			if fip, _ := deployments.GetInstanceCapabilityAttributeValue(kv, deploymentID, networkNodeName, instanceName, "endpoint", "floating_ip_address"); fip != nil && fip.RawString() != "" {
				resultChan <- fip.RawString()
				return
			}

			select {
			case <-time.After(1 * time.Second):
			case <-ctx.Done():
				// context cancelled, give up!
				return
			}
		}
	}()
	select {
	case floatingIP = <-resultChan:
	case <-ctx.Done():
		return ctx.Err()
	}
	floatingIPAssociate := ComputeFloatingIPAssociate{
		Region:     instance.Region,
		FloatingIP: floatingIP,
		InstanceID: fmt.Sprintf("${%s.%s.id}",
			opts.resourceTypes[computeInstance], instance.Name),
	}
	commons.AddResource(infrastructure, opts.resourceTypes[computeFloatingIPAssociate],
		fipAssociateName, &floatingIPAssociate)

	// Provide output for public IP as floating IP
	publicIPKey := nodeName + "-" + instanceName + "-publicIP"
	commons.AddOutput(infrastructure, publicIPKey, &commons.Output{Value: floatingIP})
	outputs[path.Join(instancesKey, instanceName, "/attributes/public_address")] = publicIPKey
	// In order to be backward compatible to components developed for Alien (only the above is standard)
	outputs[path.Join(instancesKey, instanceName, "/attributes/public_ip_address")] = publicIPKey

	return nil
}

func computeNetworkAttributes(ctx context.Context, opts osInstanceOptions,
	networkNodeName, instancesKey string,
	instance *ComputeInstance, outputs map[string]string) error {

	log.Debugf("Looking for Network id for %q", networkNodeName)
	var networkID string
	resultChan := make(chan string, 1)
	go func() {
		for {
			nID, err := deployments.GetInstanceAttributeValue(
				opts.kv, opts.deploymentID, networkNodeName, opts.instanceName, "network_id")
			if err != nil {
				log.Printf("[Warning] bypassing error while waiting for a network id: %v", err)
			}
			// As networkID is an optional property GetInstanceAttribute then GetProperty
			// may return an empty networkID so keep checking as long as we have it
			if nID != nil && nID.RawString() != "" {
				resultChan <- nID.RawString()
				return
			}
			select {
			case <-time.After(1 * time.Second):
			case <-ctx.Done():
				// context cancelled, give up!
				return
			}
		}
	}()
	select {
	case networkID = <-resultChan:
	case <-ctx.Done():
		return ctx.Err()
	}
	cn := ComputeNetwork{UUID: networkID, AccessNetwork: false}
	i := len(instance.Networks)
	if instance.Networks == nil {
		instance.Networks = make([]ComputeNetwork, 0)
	}
	instance.Networks = append(instance.Networks, cn)

	// Provide output for network_name, network_id, addresses attributes
	networkIDKey := opts.nodeName + "-" + opts.instanceName + "-networkID"
	networkNameKey := opts.nodeName + "-" + opts.instanceName + "-networkName"
	networkAddressesKey := opts.nodeName + "-" + opts.instanceName + "-addresses"
	commons.AddOutput(opts.infrastructure, networkIDKey, &commons.Output{
		Value: fmt.Sprintf("${%s.%s.network.%d.uuid}",
			opts.resourceTypes[computeInstance], instance.Name, i)})
	commons.AddOutput(opts.infrastructure, networkNameKey, &commons.Output{
		Value: fmt.Sprintf("${%s.%s.network.%d.name}",
			opts.resourceTypes[computeInstance], instance.Name, i)})
	commons.AddOutput(opts.infrastructure, networkAddressesKey, &commons.Output{
		Value: fmt.Sprintf("[ ${%s.%s.network.%d.fixed_ip_v4} ]",
			opts.resourceTypes[computeInstance], instance.Name, i)})

	prefix := path.Join(instancesKey, opts.instanceName, "attributes/networks", strconv.Itoa(i))
	outputs[path.Join(prefix, "network_name")] = networkNameKey
	outputs[path.Join(prefix, "network_id")] = networkIDKey
	outputs[path.Join(prefix, "addresses")] = networkAddressesKey
	return nil
<<<<<<< HEAD
}

func getProperyValueString(kv *api.KV, deploymentID, nodeName, propertyName string,
	nestedKeys ...string) (string, error) {

	var stringValue string
	propValue, err := deployments.GetNodePropertyValue(kv, deploymentID, nodeName,
		propertyName, nestedKeys...)
	if err != nil {
		return stringValue, err
	}
	if propValue != nil {
		stringValue = propValue.RawString()
	}

	return stringValue, err
=======
>>>>>>> 51e802ad
}<|MERGE_RESOLUTION|>--- conflicted
+++ resolved
@@ -212,7 +212,7 @@
 	var vol BootVolume
 	var err error
 	// If a boot volume is defined, its source definition is mandatory
-	vol.Source, err = getProperyValueString(kv, deploymentID, nodeName, bootVolumeTOSCAAttr, sourceTOSCAKey)
+	vol.Source, err = deployments.GetStringNodePropertyValue(kv, deploymentID, nodeName, bootVolumeTOSCAAttr, sourceTOSCAKey)
 	if err != nil || vol.Source == "" {
 		return nil, err
 	}
@@ -220,7 +220,7 @@
 	keys := []string{uuidTOSCAKey, destinationTOSCAKey, sizeTOSCAKey, deleteOnTerminationTOSCAKey}
 	strValues := make(map[string]string, len(keys))
 	for _, key := range keys {
-		strValues[key], err = getProperyValueString(kv, deploymentID, nodeName, bootVolumeTOSCAAttr, key)
+		strValues[key], err = deployments.GetStringNodePropertyValue(kv, deploymentID, nodeName, bootVolumeTOSCAAttr, key)
 		if err != nil {
 			return nil, err
 		}
@@ -603,23 +603,4 @@
 	outputs[path.Join(prefix, "network_id")] = networkIDKey
 	outputs[path.Join(prefix, "addresses")] = networkAddressesKey
 	return nil
-<<<<<<< HEAD
-}
-
-func getProperyValueString(kv *api.KV, deploymentID, nodeName, propertyName string,
-	nestedKeys ...string) (string, error) {
-
-	var stringValue string
-	propValue, err := deployments.GetNodePropertyValue(kv, deploymentID, nodeName,
-		propertyName, nestedKeys...)
-	if err != nil {
-		return stringValue, err
-	}
-	if propValue != nil {
-		stringValue = propValue.RawString()
-	}
-
-	return stringValue, err
-=======
->>>>>>> 51e802ad
 }