// Copyright 2018 Bull S.A.S. Atos Technologies - Bull, Rue Jean Jaures, B.P.68, 78340, Les Clayes-sous-Bois, France.
//
// Licensed under the Apache License, Version 2.0 (the "License");
// you may not use this file except in compliance with the License.
// You may obtain a copy of the License at
//
//      http://www.apache.org/licenses/LICENSE-2.0
//
// Unless required by applicable law or agreed to in writing, software
// distributed under the License is distributed on an "AS IS" BASIS,
// WITHOUT WARRANTIES OR CONDITIONS OF ANY KIND, either express or implied.
// See the License for the specific language governing permissions and
// limitations under the License.

package hostspool

import (
	"fmt"
	"net/url"
	"path"
	"reflect"
	"strconv"
	"strings"
	"sync"
	"time"

	"github.com/hashicorp/consul/api"
	"github.com/pkg/errors"
	"golang.org/x/crypto/ssh"

	"github.com/ystia/yorc/config"
	"github.com/ystia/yorc/helper/consulutil"
	"github.com/ystia/yorc/helper/labelsutil"
	"github.com/ystia/yorc/helper/sshutil"
)

const (
	// CheckpointError is an error of checkpoint between the current Hosts Pool
	// and an apply change request
	CheckpointError = "Checkpoint for Hosts Pool error"
	// maxWaitTimeSeconds is the max time to wait for a lock on write operations
	maxWaitTimeSeconds = 120
	// maxNbTransactionOps is the maximum number of operations within a transaction
	// supported by Consul (limit hard-coded in Consul implementation)
	maxNbTransactionOps = 64
)

// A Manager is in charge of creating/updating/deleting hosts from the pool
type Manager interface {
	Add(hostname string, connection Connection, shareable bool, labels map[string]string) error
	Apply(pool []Host, checkpoint *uint64) error
	Remove(hostname string) error
	AddLabels(hostname string, labels map[string]string) error
	RemoveLabels(hostname string, labels []string) error
	UpdateHost(hostname string, connection Connection, shareable bool) error
	List(filters ...labelsutil.Filter) ([]string, []labelsutil.Warning, uint64, error)
	GetHost(hostname string) (Host, error)
	Allocate(allocation *Allocation, filters ...labelsutil.Filter) (string, []labelsutil.Warning, error)
	Release(hostname string, allocation *Allocation) error
}

// SSHClientFactory is a that could be called to customize the client used to check the connection.
//
// Currently this is used for testing purpose to mock the ssh connection.
type SSHClientFactory func(config *ssh.ClientConfig, conn Connection) sshutil.Client

// NewManager creates a Manager backed to Consul
func NewManager(cc *api.Client) Manager {
	return NewManagerWithSSHFactory(cc, func(config *ssh.ClientConfig, conn Connection) sshutil.Client {
		return &sshutil.SSHClient{
			Config: config,
			Host:   conn.Host,
			Port:   int(conn.Port),
		}
	})
}

// NewManagerWithSSHFactory creates a Manager with a given ssh factory
//
// Currently this is used for testing purpose to mock the ssh connection.
func NewManagerWithSSHFactory(cc *api.Client, sshClientFactory SSHClientFactory) Manager {
	return &consulManager{cc: cc, getSSHClient: sshClientFactory}
}

// Lock key is not under HostsPoolPrefix so that taking the lock and releasing
// without any change to the Hosts Pool will not update the last index of the
// Hosts Pool list
const kvLockKey = consulutil.YorcManagementPrefix + "/hosts_pool/lock"

type consulManager struct {
	cc           *api.Client
	getSSHClient SSHClientFactory
}

<<<<<<< HEAD
func (cm *consulManager) Add(hostname string, conn Connection, shareable bool, labels map[string]string) error {
	return cm.addWait(hostname, conn, shareable, labels, 45*time.Second)
=======
func (cm *consulManager) Add(hostname string, conn Connection, labels map[string]string) error {
	return cm.addWait(hostname, conn, labels, maxWaitTimeSeconds*time.Second)
>>>>>>> dd5989a7
}
func (cm *consulManager) addWait(hostname string, conn Connection, shareable bool, labels map[string]string, maxWaitTime time.Duration) error {

	ops, err := getAddOperations(hostname, conn, labels, HostStatusFree, shareable, "")
	if err != nil {
		return err
	}
	_, cleanupFn, err := cm.lockKey(hostname, "creation", maxWaitTime)
	if err != nil {
		return err
	}
	defer cleanupFn()

	ok, response, _, err := cm.cc.KV().Txn(ops, nil)
	if err != nil {
		return errors.Wrap(err, consulutil.ConsulGenericErrMsg)
	}
	if !ok {
		// Check the response
		errs := make([]string, 0)
		for _, e := range response.Errors {
			if e.OpIndex == 0 {
				return errors.WithStack(hostAlreadyExistError{})
			}
			errs = append(errs, e.What)
		}
		return errors.Errorf("Failed to register host %q: %s", hostname, strings.Join(errs, ", "))
	}

	err = cm.checkConnection(hostname)
	if err != nil {
		cm.setHostStatusWithMessage(hostname, HostStatusError, "can't connect to host")
	}
	return err
}

func getAddOperations(
	hostname string,
	conn Connection,
	labels map[string]string,
	status HostStatus,
	shareable bool,
	message string) (api.KVTxnOps, error) {

	if hostname == "" {
		return nil, errors.WithStack(badRequestError{`"hostname" missing`})
	}

	if conn.Password == "" && conn.PrivateKey == "" {
		return nil, errors.WithStack(badRequestError{`at least "password" or "private_key" is required for a host pool connection`})
	}

	user := conn.User
	if user == "" {
		user = "root"
	}
	port := conn.Port
	if port == 0 {
		port = 22
	}
	host := conn.Host
	if host == "" {
		host = hostname
	}

	hostKVPrefix := path.Join(consulutil.HostsPoolPrefix, hostname)
	addOps := api.KVTxnOps{
		&api.KVTxnOp{
			Verb: api.KVCheckNotExists,
			Key:  path.Join(hostKVPrefix, "status"),
		},
		&api.KVTxnOp{
			Verb:  api.KVSet,
			Key:   path.Join(hostKVPrefix, "status"),
			Value: []byte(status.String()),
		},
		&api.KVTxnOp{
			Verb:  api.KVSet,
			Key:   path.Join(hostKVPrefix, "shareable"),
			Value: []byte(strconv.FormatBool(shareable)),
		},
		&api.KVTxnOp{
			Verb:  api.KVSet,
			Key:   path.Join(hostKVPrefix, "connection", "host"),
			Value: []byte(host),
		},
		&api.KVTxnOp{
			Verb:  api.KVSet,
			Key:   path.Join(hostKVPrefix, "connection", "user"),
			Value: []byte(user),
		},
		&api.KVTxnOp{
			Verb:  api.KVSet,
			Key:   path.Join(hostKVPrefix, "connection", "password"),
			Value: []byte(conn.Password),
		},
		&api.KVTxnOp{
			Verb:  api.KVSet,
			Key:   path.Join(hostKVPrefix, "connection", "private_key"),
			Value: []byte(conn.PrivateKey),
		},
		&api.KVTxnOp{
			Verb:  api.KVSet,
			Key:   path.Join(hostKVPrefix, "connection", "port"),
			Value: []byte(strconv.FormatUint(port, 10)),
		},
	}

	if message != "" {

		addOps = append(addOps, &api.KVTxnOp{
			Verb:  api.KVSet,
			Key:   path.Join(hostKVPrefix, "message"),
			Value: []byte(message),
		})
	}

	for k, v := range labels {
		k = url.PathEscape(k)
		if k == "" {
			return nil, errors.WithStack(badRequestError{"empty labels are not allowed"})
		}
		addOps = append(addOps, &api.KVTxnOp{
			Verb:  api.KVSet,
			Key:   path.Join(hostKVPrefix, "labels", k),
			Value: []byte(v),
		})
	}

	return addOps, nil
}

<<<<<<< HEAD
func (cm *consulManager) UpdateHost(hostname string, conn Connection, shareable bool) error {
	return cm.updateHostWait(hostname, conn, shareable, 45*time.Second)
=======
func (cm *consulManager) UpdateConnection(hostname string, conn Connection) error {
	return cm.updateConnWait(hostname, conn, maxWaitTimeSeconds*time.Second)
>>>>>>> dd5989a7
}
func (cm *consulManager) updateHostWait(hostname string, conn Connection, shareable bool, maxWaitTime time.Duration) error {
	if hostname == "" {
		return errors.WithStack(badRequestError{`"hostname" missing`})
	}

	// check if host exists
	status, err := cm.GetHostStatus(hostname)
	if err != nil {
		return err
	}

	ops := make(api.KVTxnOps, 0)
	hostKVPrefix := path.Join(consulutil.HostsPoolPrefix, hostname)
	ops = append(ops, &api.KVTxnOp{
		Verb:  api.KVSet,
		Key:   path.Join(hostKVPrefix, "shareable"),
		Value: []byte(strconv.FormatBool(shareable)),
	})
	if conn.User != "" {
		ops = append(ops, &api.KVTxnOp{
			Verb:  api.KVSet,
			Key:   path.Join(hostKVPrefix, "connection", "user"),
			Value: []byte(conn.User),
		})
	}
	if conn.Port != 0 {
		ops = append(ops, &api.KVTxnOp{
			Verb:  api.KVSet,
			Key:   path.Join(hostKVPrefix, "connection", "port"),
			Value: []byte(strconv.FormatUint(conn.Port, 10)),
		})
	}
	if conn.Host != "" {
		ops = append(ops, &api.KVTxnOp{
			Verb:  api.KVSet,
			Key:   path.Join(hostKVPrefix, "connection", "host"),
			Value: []byte(conn.Host),
		})
	}
	if conn.PrivateKey != "" {
		if conn.PrivateKey == "-" {
			ok, err := cm.DoesHostHasConnectionPassword(hostname)
			if err != nil {
				return err
			}
			if !ok && conn.Password == "" || ok && conn.Password == "-" {
				return errors.WithStack(badRequestError{`at any time at least one of "password" or "private_key" is required`})
			}
			conn.PrivateKey = ""
		}
		ops = append(ops, &api.KVTxnOp{
			Verb:  api.KVSet,
			Key:   path.Join(hostKVPrefix, "connection", "private_key"),
			Value: []byte(conn.PrivateKey),
		})
	}
	if conn.Password != "" {
		if conn.Password == "-" {
			ok, err := cm.DoesHostHasConnectionPrivateKey(hostname)
			if err != nil {
				return err
			}
			if !ok && conn.PrivateKey == "" || ok && conn.PrivateKey == "-" {
				return errors.WithStack(badRequestError{`at any time at least one of "password" or "private_key" is required`})
			}
			conn.Password = ""
		}
		ops = append(ops, &api.KVTxnOp{
			Verb:  api.KVSet,
			Key:   path.Join(hostKVPrefix, "connection", "password"),
			Value: []byte(conn.Password),
		})
	}

	_, cleanupFn, err := cm.lockKey(hostname, "update", maxWaitTime)
	if err != nil {
		return err
	}
	defer cleanupFn()

	ok, response, _, err := cm.cc.KV().Txn(ops, nil)
	if err != nil {
		return errors.Wrap(err, consulutil.ConsulGenericErrMsg)
	}
	if !ok {
		// Check the response
		errs := make([]string, 0)
		for _, e := range response.Errors {
			errs = append(errs, e.What)
		}
		return errors.Errorf("Failed to update host %q connection: %s", hostname, strings.Join(errs, ", "))
	}

	err = cm.checkConnection(hostname)
	if err != nil {
		if status != HostStatusError {
			cm.backupHostStatus(hostname)
			cm.setHostStatusWithMessage(hostname, HostStatusError, "failed to connect to host")
		}
		return err
	}
	if status == HostStatusError {
		cm.restoreHostStatus(hostname)
	}
	return nil
}

func (cm *consulManager) Remove(hostname string) error {
	return cm.removeWait(hostname, maxWaitTimeSeconds*time.Second)
}
func (cm *consulManager) removeWait(hostname string, maxWaitTime time.Duration) error {

	ops, err := cm.getRemoveOperations(hostname, true)
	if err != nil {
		return err
	}

	lockCh, cleanupFn, err := cm.lockKey(hostname, "deletion", maxWaitTime)
	if err != nil {
		return err
	}
	defer cleanupFn()

	select {
	case <-lockCh:
		return errors.Errorf("admin lock lost on hosts pool for host %q deletion", hostname)
	default:
	}

	ok, response, _, err := cm.cc.KV().Txn(ops, nil)
	if err != nil {
		return errors.Wrapf(err, "failed to delete host %q", hostname)
	}
	if !ok {
		// Check the response
		errs := make([]string, 0)
		for _, e := range response.Errors {
			errs = append(errs, e.What)
		}
		return errors.Errorf("Failed to delete host %q: %s", hostname, strings.Join(errs, ", "))
	}

	return nil
}

func (cm *consulManager) getRemoveOperations(hostname string, checkStatus bool) (api.KVTxnOps, error) {
	if hostname == "" {
		return nil, errors.WithStack(badRequestError{`"hostname" missing`})
	}

	hostKVPrefix := path.Join(consulutil.HostsPoolPrefix, hostname)

	if checkStatus {
		status, err := cm.GetHostStatus(hostname)
		if err != nil {
			return nil, err
		}
		switch status {
		case HostStatusFree, HostStatusError:
			// Ok go ahead
		default:
			return nil, errors.WithStack(badRequestError{fmt.Sprintf("can't delete host %q with status %q", hostname, status.String())})
		}
	}

	rmOps := api.KVTxnOps{
		&api.KVTxnOp{
			Verb: api.KVDeleteTree,
			Key:  hostKVPrefix,
		},
	}

	return rmOps, nil
}

func (cm *consulManager) AddLabels(hostname string, labels map[string]string) error {
	return cm.addLabelsWait(hostname, labels, maxWaitTimeSeconds*time.Second)
}
func (cm *consulManager) addLabelsWait(hostname string, labels map[string]string, maxWaitTime time.Duration) error {
	if hostname == "" {
		return errors.WithStack(badRequestError{`"hostname" missing`})
	}
	if labels == nil || len(labels) == 0 {
		return nil
	}

	hostKVPrefix := path.Join(consulutil.HostsPoolPrefix, hostname)
	ops := make(api.KVTxnOps, 0)

	for k, v := range labels {
		k = url.PathEscape(k)
		if k == "" {
			return errors.WithStack(badRequestError{"empty labels are not allowed"})
		}
		ops = append(ops, &api.KVTxnOp{
			Verb:  api.KVSet,
			Key:   path.Join(hostKVPrefix, "labels", k),
			Value: []byte(v),
		})
	}

	_, cleanupFn, err := cm.lockKey(hostname, "labels addition", maxWaitTime)
	if err != nil {
		return err
	}
	defer cleanupFn()

	// Checks host existence
	_, err = cm.GetHostStatus(hostname)
	if err != nil {
		return err
	}

	// We don't care about host status for updating labels

	ok, response, _, err := cm.cc.KV().Txn(ops, nil)
	if err != nil {
		return errors.Wrap(err, consulutil.ConsulGenericErrMsg)
	}
	if !ok {
		// Check the response
		errs := make([]string, 0)
		for _, e := range response.Errors {
			errs = append(errs, e.What)
		}
		return errors.Errorf("Failed to add labels to host %q: %s", hostname, strings.Join(errs, ", "))
	}

	return nil
}

func (cm *consulManager) RemoveLabels(hostname string, labels []string) error {
	return cm.removeLabelsWait(hostname, labels, maxWaitTimeSeconds*time.Second)
}
func (cm *consulManager) removeLabelsWait(hostname string, labels []string, maxWaitTime time.Duration) error {
	if hostname == "" {
		return errors.WithStack(badRequestError{`"hostname" missing`})
	}
	if labels == nil || len(labels) == 0 {
		return nil
	}

	hostKVPrefix := path.Join(consulutil.HostsPoolPrefix, hostname)
	ops := make(api.KVTxnOps, 0)

	for _, v := range labels {
		v = url.PathEscape(v)
		if v == "" {
			return errors.WithStack(badRequestError{"empty labels are not allowed"})
		}
		ops = append(ops, &api.KVTxnOp{
			Verb: api.KVDelete,
			Key:  path.Join(hostKVPrefix, "labels", v),
		})
	}

	_, cleanupFn, err := cm.lockKey(hostname, "labels remove", maxWaitTime)
	if err != nil {
		return err
	}
	defer cleanupFn()

	// Checks host existence
	_, err = cm.GetHostStatus(hostname)
	if err != nil {
		return err
	}

	// We don't care about host status for updating labels

	ok, response, _, err := cm.cc.KV().Txn(ops, nil)
	if err != nil {
		return errors.Wrap(err, consulutil.ConsulGenericErrMsg)
	}
	if !ok {
		// Check the response
		errs := make([]string, 0)
		for _, e := range response.Errors {
			errs = append(errs, e.What)
		}
		return errors.Errorf("Failed to delete labels on host %q: %s", hostname, strings.Join(errs, ", "))
	}

	return nil
}

func (cm *consulManager) lockKey(hostname, opType string, lockWaitTime time.Duration) (lockCh <-chan struct{}, cleanupFn func(), err error) {
	var sessionName string
	if hostname != "" {
		sessionName = fmt.Sprintf("%q %s", hostname, opType)
	} else {
		sessionName = opType
	}
	lock, err := cm.cc.LockOpts(&api.LockOptions{
		Key:            kvLockKey,
		Value:          []byte(fmt.Sprintf("locked for %s", sessionName)),
		MonitorRetries: 2,
		LockWaitTime:   lockWaitTime,
		// Not setting LockTryOnce to true to workaround this Consul issue:
		// https://github.com/hashicorp/consul/issues/4003
		// LockTryOnce: true,
		SessionName: sessionName,
		SessionTTL:  lockWaitTime.String(),
		SessionOpts: &api.SessionEntry{
			Behavior: api.SessionBehaviorDelete,
		},
	})
	if err != nil {
		err = errors.Wrap(err, consulutil.ConsulGenericErrMsg)
		return
	}

	// To workaround Consul issue https://github.com/hashicorp/consul/issues/4003
	// LockTryOnce is false (default value) which means lock.Lock() will be
	// blocking.
	// Now to avoid being blocked forever attempting to get the lock, arming a
	// timer and closing a stopChannel if this timer expires to go out of the
	// call to lock.Lock(stopChannel) below
	stopChannel := make(chan struct{})
	timerWaitLock := time.NewTimer(lockWaitTime)
	go func() {
		<-timerWaitLock.C
		// Timer expired, closing stop channel to stop the blocking lock below
		if lockCh == nil {
			close(stopChannel)
		}
	}()
	lockCh, err = lock.Lock(stopChannel)
	timerWaitLock.Stop()

	if err != nil {
		err = errors.Wrapf(err, "failed to acquire admin lock on hosts pool for %s", sessionName)
		return
	}
	if lockCh == nil {
		err = errors.Errorf("failed to acquire admin lock on Hosts Pool for %s", sessionName)
		return
	}

	select {
	case <-lockCh:
		err = errors.Errorf("admin lock lost on hosts pool for %s", sessionName)
		return
	default:
	}

	cleanupFn = func() {
		lock.Unlock()
		lock.Destroy()
	}
	return
}

func (cm *consulManager) List(filters ...labelsutil.Filter) ([]string, []labelsutil.Warning, uint64, error) {
	hosts, metadata, err := cm.cc.KV().Keys(consulutil.HostsPoolPrefix+"/", "/", nil)
	if err != nil {
		return nil, nil, 0, errors.Wrap(err, consulutil.ConsulGenericErrMsg)
	}
	warnings := make([]labelsutil.Warning, 0)
	results := hosts[:0]
	for _, host := range hosts {
		host = path.Base(host)
		labels, err := cm.GetHostLabels(host)
		if err != nil {
			return nil, nil, 0, err
		}
		ok, warn := labelsutil.MatchesAll(labels, filters...)
		if warn != nil {
			warnings = append(warnings, errors.Wrapf(warn, "host: %q", host))
		} else if ok {
			results = append(results, host)
		}
	}
	return results, warnings, metadata.LastIndex, nil
}

func (cm *consulManager) backupHostStatus(hostname string) error {
	status, err := cm.GetHostStatus(hostname)
	if err != nil {
		return err
	}
	message, err := cm.GetHostMessage(hostname)
	if err != nil {
		return err
	}
	hostPath := path.Join(consulutil.HostsPoolPrefix, hostname)
	_, err = cm.cc.KV().Put(&api.KVPair{Key: path.Join(hostPath, ".statusBackup"), Value: []byte(status.String())}, nil)
	if err != nil {
		return errors.Wrap(err, consulutil.ConsulGenericErrMsg)
	}
	_, err = cm.cc.KV().Put(&api.KVPair{Key: path.Join(hostPath, ".messageBackup"), Value: []byte(message)}, nil)
	return errors.Wrap(err, consulutil.ConsulGenericErrMsg)
}
func (cm *consulManager) restoreHostStatus(hostname string) error {
	hostPath := path.Join(consulutil.HostsPoolPrefix, hostname)
	kvp, _, err := cm.cc.KV().Get(path.Join(hostPath, ".statusBackup"), nil)
	if err != nil {
		return errors.Wrap(err, consulutil.ConsulGenericErrMsg)
	}
	if kvp == nil || len(kvp.Value) == 0 {
		return errors.Errorf("missing backup status for host %q", hostname)
	}
	status, err := ParseHostStatus(string(kvp.Value))
	if err != nil {
		return errors.Wrapf(err, "invalid backup status for host %q", hostname)
	}
	err = cm.setHostStatus(hostname, status)
	if err != nil {
		return err
	}
	_, err = cm.cc.KV().Delete(path.Join(hostPath, ".statusBackup"), nil)
	if err != nil {
		return errors.Wrap(err, consulutil.ConsulGenericErrMsg)
	}
	kvp, _, err = cm.cc.KV().Get(path.Join(hostPath, ".messageBackup"), nil)
	if err != nil {
		return errors.Wrap(err, consulutil.ConsulGenericErrMsg)
	}
	var msg string
	if kvp != nil {
		msg = string(kvp.Value)
	}
	err = cm.setHostMessage(hostname, msg)
	if err != nil {
		return err
	}
	_, err = cm.cc.KV().Delete(path.Join(hostPath, ".messageBackup"), nil)
	return errors.Wrap(err, consulutil.ConsulGenericErrMsg)
}

func (cm *consulManager) setHostStatus(hostname string, status HostStatus) error {
	return cm.setHostStatusWithMessage(hostname, status, "")
}

func (cm *consulManager) setHostStatusWithMessage(hostname string, status HostStatus, message string) error {
	_, err := cm.GetHostStatus(hostname)
	if err != nil {
		return err
	}
	_, err = cm.cc.KV().Put(&api.KVPair{Key: path.Join(consulutil.HostsPoolPrefix, hostname, "status"), Value: []byte(status.String())}, nil)
	if err != nil {
		return errors.Wrap(err, consulutil.ConsulGenericErrMsg)
	}
	return cm.setHostMessage(hostname, message)
}

func (cm *consulManager) GetHostStatus(hostname string) (HostStatus, error) {
	return cm.getStatus(hostname, false)
}

func (cm *consulManager) getStatus(hostname string, backup bool) (HostStatus, error) {
	if hostname == "" {
		return HostStatus(0), errors.WithStack(badRequestError{`"hostname" missing`})
	}
	keyname := "status"
	if backup {
		keyname = ".statusBackup"
	}

	kvp, _, err := cm.cc.KV().Get(path.Join(consulutil.HostsPoolPrefix, hostname, keyname), nil)
	if err != nil {
		return HostStatus(0), errors.Wrap(err, consulutil.ConsulGenericErrMsg)
	}
	if kvp == nil || len(kvp.Value) == 0 {
		return HostStatus(0), errors.WithStack(hostNotFoundError{})
	}
	status, err := ParseHostStatus(string(kvp.Value))
	if err != nil {
		return HostStatus(0), errors.Wrapf(err, "failed to retrieve %s for host %q", keyname, hostname)
	}

	return status, nil
}

func (cm *consulManager) isShareableHost(hostname string) (bool, error) {
	if hostname == "" {
		return false, errors.WithStack(badRequestError{`"hostname" missing`})
	}
	kvp, _, err := cm.cc.KV().Get(path.Join(consulutil.HostsPoolPrefix, hostname, "shareable"), nil)
	if err != nil {
		return false, errors.Wrap(err, consulutil.ConsulGenericErrMsg)
	}
	if kvp == nil || len(kvp.Value) == 0 {
		return false, errors.WithStack(hostNotFoundError{})
	}
	shareableStr := string(kvp.Value)
	shareable, err := strconv.ParseBool(shareableStr)
	if err != nil {
		return false, errors.Wrapf(err, "failed to parse boolean from value %s for host %q", shareableStr, hostname)
	}

	return shareable, nil
}

func (cm *consulManager) addAllocation(hostname string, allocation *Allocation) error {
	prefix := path.Join(consulutil.HostsPoolPrefix, hostname, "allocations", allocation.ID)
	if err := consulutil.StoreConsulKeyAsString(prefix+"/node_name", allocation.NodeName); err != nil {
		return errors.Wrap(err, consulutil.ConsulGenericErrMsg)
	}
	if err := consulutil.StoreConsulKeyAsString(prefix+"/instance", allocation.Instance); err != nil {
		return errors.Wrap(err, consulutil.ConsulGenericErrMsg)
	}
	if err := consulutil.StoreConsulKeyAsString(prefix+"/deployment_id", allocation.DeploymentID); err != nil {
		return errors.Wrap(err, consulutil.ConsulGenericErrMsg)
	}
	return nil
}

func (cm *consulManager) removeAllocation(hostname string, allocation *Allocation) error {
	_, err := cm.cc.KV().DeleteTree(path.Join(consulutil.HostsPoolPrefix, hostname, "allocations", allocation.ID), nil)
	return errors.Wrap(err, consulutil.ConsulGenericErrMsg)
}

func (cm *consulManager) GetAllocations(hostname string) ([]Allocation, error) {
	allocations := make([]Allocation, 0)
	if hostname == "" {
		return nil, errors.WithStack(badRequestError{`"hostname" missing`})
	}
	keys, _, err := cm.cc.KV().Keys(path.Join(consulutil.HostsPoolPrefix, hostname, "allocations")+"/", "/", nil)
	if err != nil {
		return nil, errors.Wrap(err, consulutil.ConsulGenericErrMsg)
	}

	for _, key := range keys {
		alloc := Allocation{}
		alloc.ID = path.Base(key)
		kvp, _, err := cm.cc.KV().Get(path.Join(key, "node_name"), nil)
		if err != nil {
			return nil, errors.Wrap(err, consulutil.ConsulGenericErrMsg)
		}
		if kvp != nil && len(kvp.Value) > 0 {
			alloc.NodeName = string(kvp.Value)
		}

		kvp, _, err = cm.cc.KV().Get(path.Join(key, "instance"), nil)
		if err != nil {
			return nil, errors.Wrap(err, consulutil.ConsulGenericErrMsg)
		}
		if kvp != nil && len(kvp.Value) > 0 {
			alloc.Instance = string(kvp.Value)
		}

		kvp, _, err = cm.cc.KV().Get(path.Join(key, "deployment_id"), nil)
		if err != nil {
			return nil, errors.Wrap(err, consulutil.ConsulGenericErrMsg)
		}
		if kvp != nil && len(kvp.Value) > 0 {
			alloc.DeploymentID = string(kvp.Value)
		}

		allocations = append(allocations, alloc)
	}
	return allocations, nil
}

func (cm *consulManager) DoesHostHasConnectionPrivateKey(hostname string) (bool, error) {
	c, err := cm.GetHostConnection(hostname)
	if err != nil {
		return false, err
	}
	return c.PrivateKey != "", nil
}

func (cm *consulManager) DoesHostHasConnectionPassword(hostname string) (bool, error) {
	c, err := cm.GetHostConnection(hostname)
	if err != nil {
		return false, err
	}
	return c.Password != "", nil
}

func (cm *consulManager) GetHostConnection(hostname string) (Connection, error) {
	conn := Connection{}
	if hostname == "" {
		return conn, errors.WithStack(badRequestError{`"hostname" missing`})
	}
	kv := cm.cc.KV()
	connKVPrefix := path.Join(consulutil.HostsPoolPrefix, hostname, "connection")

	kvp, _, err := kv.Get(path.Join(connKVPrefix, "host"), nil)
	if err != nil {
		return conn, errors.Wrap(err, consulutil.ConsulGenericErrMsg)
	}
	if kvp != nil {
		conn.Host = string(kvp.Value)
	}
	kvp, _, err = kv.Get(path.Join(connKVPrefix, "user"), nil)
	if err != nil {
		return conn, errors.Wrap(err, consulutil.ConsulGenericErrMsg)
	}
	if kvp != nil {
		conn.User = string(kvp.Value)
	}
	kvp, _, err = kv.Get(path.Join(connKVPrefix, "password"), nil)
	if err != nil {
		return conn, errors.Wrap(err, consulutil.ConsulGenericErrMsg)
	}
	if kvp != nil {
		conn.Password = string(kvp.Value)
	}
	kvp, _, err = kv.Get(path.Join(connKVPrefix, "private_key"), nil)
	if err != nil {
		return conn, errors.Wrap(err, consulutil.ConsulGenericErrMsg)
	}
	if kvp != nil {
		conn.PrivateKey = string(kvp.Value)
	}
	kvp, _, err = kv.Get(path.Join(connKVPrefix, "port"), nil)
	if err != nil {
		return conn, errors.Wrap(err, consulutil.ConsulGenericErrMsg)
	}
	if kvp != nil {
		conn.Port, err = strconv.ParseUint(string(kvp.Value), 10, 64)
		if err != nil {
			return conn, errors.Wrapf(err, "failed to retrieve connection port for host %q", hostname)
		}
	}

	return conn, nil
}

func (cm *consulManager) GetHostMessage(hostname string) (string, error) {
	return cm.getMessage(hostname, false)
}

func (cm *consulManager) getMessage(hostname string, backup bool) (string, error) {
	if hostname == "" {
		return "", errors.WithStack(badRequestError{`"hostname" missing`})
	}

	// check if host exists
	_, err := cm.GetHostStatus(hostname)
	if err != nil {
		return "", err
	}

	keyname := "message"
	if backup {
		keyname = ".messageBackup"
	}

	kvp, _, err := cm.cc.KV().Get(path.Join(consulutil.HostsPoolPrefix, hostname, keyname), nil)
	if err != nil {
		return "", errors.Wrap(err, consulutil.ConsulGenericErrMsg)
	}
	if kvp == nil || len(kvp.Value) == 0 {
		return "", nil
	}
	return string(kvp.Value), nil
}

func (cm *consulManager) setHostMessage(hostname, message string) error {
	if hostname == "" {
		return errors.WithStack(badRequestError{`"hostname" missing`})
	}
	// check if host exists
	_, err := cm.GetHostStatus(hostname)
	if err != nil {
		return err
	}
	return consulutil.StoreConsulKeyAsString(path.Join(consulutil.HostsPoolPrefix, hostname, "message"), message)
}

func (cm *consulManager) GetHostLabels(hostname string) (map[string]string, error) {
	if hostname == "" {
		return nil, errors.WithStack(badRequestError{`"hostname" missing`})
	}
	// check if host exists
	_, err := cm.GetHostStatus(hostname)
	if err != nil {
		return nil, err
	}
	kvps, _, err := cm.cc.KV().List(path.Join(consulutil.HostsPoolPrefix, hostname, "labels"), nil)
	if err != nil {
		return nil, errors.Wrap(err, consulutil.ConsulGenericErrMsg)
	}
	labels := make(map[string]string, len(kvps))
	for _, kvp := range kvps {
		labels[path.Base(kvp.Key)] = string(kvp.Value)
	}
	return labels, nil
}

func (cm *consulManager) GetHost(hostname string) (Host, error) {
	host := Host{Name: hostname}
	if hostname == "" {
		return host, errors.WithStack(badRequestError{`"hostname" missing`})
	}
	var err error
	host.Status, err = cm.GetHostStatus(hostname)
	if err != nil {
		return host, err
	}
	host.Message, err = cm.GetHostMessage(hostname)
	if err != nil {
		return host, err
	}

	host.Connection, err = cm.GetHostConnection(hostname)
	if err != nil {
		return host, err
	}
	host.Shareable, err = cm.isShareableHost(hostname)
	if err != nil {
		return host, err
	}
	host.Allocations, err = cm.GetAllocations(hostname)
	if err != nil {
		return host, err
	}

	host.Labels, err = cm.GetHostLabels(hostname)
	return host, err
}

<<<<<<< HEAD
func (cm *consulManager) Allocate(allocation *Allocation, filters ...labelsutil.Filter) (string, []labelsutil.Warning, error) {
	return cm.allocateWait(45*time.Second, allocation, filters...)
=======
func (cm *consulManager) Allocate(message string, filters ...labelsutil.Filter) (string, []labelsutil.Warning, error) {
	return cm.allocateWait(maxWaitTimeSeconds*time.Second, message, filters...)
>>>>>>> dd5989a7
}
func (cm *consulManager) allocateWait(maxWaitTime time.Duration, allocation *Allocation, filters ...labelsutil.Filter) (string, []labelsutil.Warning, error) {
	// Build allocationID
	if err := allocation.buildID(); err != nil {
		return "", nil, err
	}

	lockCh, cleanupFn, err := cm.lockKey("", "allocation", maxWaitTime)
	if err != nil {
		return "", nil, err
	}
	defer cleanupFn()

	hosts, warnings, _, err := cm.List(filters...)
	if err != nil {
		return "", warnings, err
	}
	// Filters only free or shareable hosts (and always connectable) but try to bypass errors if we can allocate an host
	var lastErr error
	freeHosts := hosts[:0]
	for _, h := range hosts {
		select {
		case <-lockCh:
			return "", warnings, errors.New("admin lock lost on hosts pool during host allocation")
		default:
		}
		err := cm.checkConnection(h)
		if err != nil {
			lastErr = err
			continue
		}
		hs, err := cm.GetHostStatus(h)
		if err != nil {
			lastErr = err
		} else {
			if hs == HostStatusFree {
				freeHosts = append(freeHosts, h)
			} else if hs == HostStatusAllocated {
				shareable, err := cm.isShareableHost(h)
				if err != nil {
					lastErr = err
				}
				if shareable {
					freeHosts = append(freeHosts, h)
				}
			}
		}
	}

	if len(freeHosts) == 0 {
		if lastErr != nil {
			return "", warnings, lastErr
		}
		return "", warnings, errors.WithStack(noMatchingHostFoundError{})
	}
	// Get the first host that match
	hostname := freeHosts[0]
	select {
	case <-lockCh:
		return "", warnings, errors.New("admin lock lost on hosts pool during host allocation")
	default:
	}

	if err := cm.addAllocation(hostname, allocation); err != nil {
		return "", warnings, errors.Wrapf(err, "failed to add allocation for hostname:%q", hostname)
	}

	return hostname, warnings, cm.setHostStatus(hostname, HostStatusAllocated)
}
<<<<<<< HEAD

func (cm *consulManager) Release(hostname string, allocation *Allocation) error {
	return cm.releaseWait(hostname, allocation, 45*time.Second)
=======
func (cm *consulManager) Release(hostname string) error {
	return cm.releaseWait(hostname, maxWaitTimeSeconds*time.Second)
>>>>>>> dd5989a7
}

func (cm *consulManager) releaseWait(hostname string, allocation *Allocation, maxWaitTime time.Duration) error {
	// Build allocationID
	if err := allocation.buildID(); err != nil {
		return err
	}
	_, cleanupFn, err := cm.lockKey(hostname, "release", maxWaitTime)
	if err != nil {
		return err
	}
	defer cleanupFn()

	if err := cm.removeAllocation(hostname, allocation); err != nil {
		return errors.Wrapf(err, "failed to remove allocation with ID:%q and hostname:%q", allocation.ID, hostname)
	}

	host, err := cm.GetHost(hostname)
	if err != nil {
		return err
	}
	// Set the host status to free for unshareable host or for shareable host with no allocations
	if host.Shareable && host.Status != HostStatusAllocated {
		return errors.WithStack(badRequestError{fmt.Sprintf("unexpected status %q when releasing host %q", host.Status.String(), hostname)})
	}
	if !host.Shareable || len(host.Allocations) == 0 {
		if err = cm.setHostStatus(hostname, HostStatusFree); err != nil {
			return err
		}
	}
	err = cm.checkConnection(hostname)
	if err != nil {
		cm.backupHostStatus(hostname)
		cm.setHostStatusWithMessage(hostname, HostStatusError, "failed to connect to host")
	}
	return nil
}

func resolveTemplatesInConnection(conn *Connection) {
	conn.User = config.DefaultConfigTemplateResolver.ResolveValueWithTemplates("Connection.User", conn.User).(string)
	conn.Password = config.DefaultConfigTemplateResolver.ResolveValueWithTemplates("Connection.Password", conn.Password).(string)
	conn.PrivateKey = config.DefaultConfigTemplateResolver.ResolveValueWithTemplates("Connection.PrivateKey", conn.PrivateKey).(string)
	conn.Host = config.DefaultConfigTemplateResolver.ResolveValueWithTemplates("Connection.Host", conn.Host).(string)
}

// Check if we can log into an host given a connection
func (cm *consulManager) checkConnection(hostname string) error {

	conn, err := cm.GetHostConnection(hostname)
	if err != nil {
		return errors.Wrapf(err, "failed to connect to host %q", hostname)
	}
	resolveTemplatesInConnection(&conn)
	conf, err := getSSHConfig(conn)
	if err != nil {
		return errors.Wrapf(err, "failed to connect to host %q", hostname)
	}

	client := cm.getSSHClient(conf, conn)
	_, err = client.RunCommand(`echo "Connected!"`)
	return errors.Wrapf(err, "failed to connect to host %q", hostname)
}

func getSSHConfig(conn Connection) (*ssh.ClientConfig, error) {
	conf := &ssh.ClientConfig{
		HostKeyCallback: ssh.InsecureIgnoreHostKey(),
		User:            conn.User,
	}

	if conn.PrivateKey != "" {
		keyAuth, err := sshutil.ReadPrivateKey(conn.PrivateKey)
		if err != nil {
			return nil, err
		}
		conf.Auth = append(conf.Auth, keyAuth)
	}

	if conn.Password != "" {
		conf.Auth = append(conf.Auth, ssh.Password(conn.Password))
	}
	return conf, nil
}

// Apply a Hosts Pool configuration.
// If checkpoint is not nil, it should point to a value returned by a previous
// call to the List() function described above. A checkpoint verification will
// be done to ensure that the Hosts Pool was not changed between the call to
// List() and the current call to Apply(). Once the Hosts Pool configuration
// has been applied, checkpoint will point to the new Hosts Pool checkpoint
// value.
// If checkpoint is nil, the Hosts Pool configuration will be applied without
// checkpoint verification.
func (cm *consulManager) Apply(pool []Host, checkpoint *uint64) error {
	return cm.applyWait(pool, checkpoint, maxWaitTimeSeconds*time.Second)
}

func (cm *consulManager) applyWait(
	pool []Host,
	checkpoint *uint64,
	maxWaitTime time.Duration) error {

	// First, checking the pool definition to verify there is no host with an
	// empty name or a duplicate name, or wrong connection definition, and
	// provide an error message referencing indexes in the definition to help
	// the user identify which definition is erroneous
	hostIndexDefinition := make(map[string]int)
	for i, host := range pool {
		if host.Name == "" {
			return errors.WithStack(badRequestError{
				fmt.Sprintf("A non-empty Name should be provided for Host number %d, defined with connection %q",
					i+1, host.Connection)})
		}

		// Check if the name has already been used. It must me unique in the Hosts Pool
		if index, ok := hostIndexDefinition[host.Name]; ok {
			return errors.WithStack(badRequestError{
				fmt.Sprintf("Name value %q must be unique but is re-used in host number %d when first used in host number %d",
					host.Name, i+1, index+1)})
		}
		hostIndexDefinition[host.Name] = i
	}

	// Take the lock to have a consistent view while computing needed
	// configuration changes
	lockCh, cleanupFn, err := cm.lockKey("", "apply", maxWaitTime)
	if err != nil {
		return err
	}
	defer cleanupFn()

	// Get all hosts currently registered to find which ones will have to be
	// unregistered or updated.
	// Attempting to unregister a host that is still allocated is illegal
	registeredHosts, _, runtimeCheckpoint, err := cm.List()
	if err != nil {
		return errors.Wrapf(err, "Failed to get list of registered hosts")
	}

	// Verify checkpoint, no change done if the checkpoint in argument is
	// lower than the current checkpoint, as it means that another Hosts Pool
	// change happened since
	if checkpoint != nil &&
		((*checkpoint == 0 && len(registeredHosts) > 0) ||
			(*checkpoint > 0 && *checkpoint < runtimeCheckpoint)) {
		return errors.WithStack(badRequestError{
			fmt.Sprintf("%s: value provided %d lower than expected checkpoint %d",
				CheckpointError, *checkpoint, runtimeCheckpoint)})
	}

	hostsToUnregisterCheckAllocatedStatus := make(map[string]bool)
	for _, registeredHost := range registeredHosts {
		hostsToUnregisterCheckAllocatedStatus[registeredHost] = true
	}

	// Compare  new hosts pool definition to the runtime to compute changes
	var hostChanged []string
	var addOps api.KVTxnOps
	for _, host := range pool {

		found := hostsToUnregisterCheckAllocatedStatus[host.Name]
		if found {

			// Host already in pool, check if an update is needed
			oldHost, _ := cm.GetHost(host.Name)
			if oldHost.Connection == host.Connection &&
				reflect.DeepEqual(oldHost.Labels, host.Labels) &&
				oldHost.Shareable == host.Shareable {

				// No config change, no update needed, ignoring this host
				delete(hostsToUnregisterCheckAllocatedStatus, host.Name)
				continue
			}

			// A config change is request for this already known host.
			hostChanged = append(hostChanged, host.Name)

			// This host will be unregistered then registered again.
			// No need to check the status of this host at unregistration time,
			// it will be recreated with the same status
			hostsToUnregisterCheckAllocatedStatus[host.Name] = false

			status, err := cm.GetHostStatus(host.Name)
			if err != nil {
				return err
			}
			message, err := cm.GetHostMessage(host.Name)
			if err != nil {
				return err
			}

			// Backup status and message if defined are restored at re-creation,
			// the connection check will be performed afterwards
			if status == HostStatusError {
				backupStatus, err := cm.getStatus(host.Name, true)
				if err == nil {
					status = backupStatus
					message, _ = cm.getMessage(host.Name, true)
				}
			}
			ops, err := getAddOperations(host.Name, host.Connection, host.Labels,
				status, host.Shareable, message)
			if err != nil {
				return err
			}

			addOps = append(addOps, ops...)

		} else {
			// Host is new, creating it
			hostChanged = append(hostChanged, host.Name)
			ops, err := getAddOperations(host.Name, host.Connection, host.Labels,
				HostStatusFree, host.Shareable, "")
			if err != nil {
				return err
			}
			addOps = append(addOps, ops...)
		}
	}

	// Now manage hosts to delete
	var ops api.KVTxnOps
	for host, checkStatus := range hostsToUnregisterCheckAllocatedStatus {
		removeOps, err := cm.getRemoveOperations(host, checkStatus)
		if err != nil {
			return err
		}
		ops = append(ops, removeOps...)
	}

	ops = append(ops, addOps...)

	// Execute operations in a transaction

	select {
	case <-lockCh:
		return errors.Errorf("admin lock lost on hosts pool for apply operation")
	default:
	}

	// Need to split the transaction if there are more than the max number of
	// operations in a transaction supported by Consul
	opsLength := len(ops)
	for begin := 0; begin < opsLength; begin += maxNbTransactionOps {
		end := begin + maxNbTransactionOps
		if end > opsLength {
			end = opsLength
		}

		ok, response, _, err := cm.cc.KV().Txn(ops[begin:end], nil)
		if err != nil {
			return errors.Wrap(err, "Failed to apply new Hosts Pool configuration")
		}

		if !ok {
			// Check the response
			var errs []string
			for _, e := range response.Errors {
				errs = append(errs, e.What)
			}
			err = errors.Errorf("Failed to apply new Hosts Pool configuration: %s", strings.Join(errs, ", "))
		}
	}

	// Update the connection status for each updated/created host
	var waitGroup sync.WaitGroup
	for _, name := range hostChanged {
		waitGroup.Add(1)
		go cm.updateConnectionStatus(name, &waitGroup)
	}
	waitGroup.Wait()

	// Updating the checkpoint value
	// Not using querymeta.LastIndex from KV().Txn() as it doesn't work the same
	// way as in KV().Keys used in cm.List().
	if checkpoint != nil {
		_, _, newCheckpoint, errCkpt := cm.List()
		if errCkpt != nil {
			// If the apply didn't fail, return this error, else the apply error
			// takes precedence
			if err == nil {
				err = errors.Wrapf(errCkpt, "Failed to get list of registered hosts")
			}
		} else {
			*checkpoint = newCheckpoint
		}
	}

	return err
}

// Go routine checking a Host connection and updating the Host status
func (cm *consulManager) updateConnectionStatus(name string, waitGroup *sync.WaitGroup) {
	defer waitGroup.Done()
	status, err := cm.GetHostStatus(name)
	if err != nil {
		// No such host anymore
		return
	}

	err = cm.checkConnection(name)
	if err != nil {
		if status != HostStatusError {
			cm.backupHostStatus(name)
			cm.setHostStatusWithMessage(name, HostStatusError, "failed to connect to host")
		}
		return
	}
	// Connection is up now. If it was previously down, restoring the status as
	// it was before the failure (free, allocated)
	if status == HostStatusError {
		cm.restoreHostStatus(name)
	}
}<|MERGE_RESOLUTION|>--- conflicted
+++ resolved
@@ -92,13 +92,8 @@
 	getSSHClient SSHClientFactory
 }
 
-<<<<<<< HEAD
 func (cm *consulManager) Add(hostname string, conn Connection, shareable bool, labels map[string]string) error {
-	return cm.addWait(hostname, conn, shareable, labels, 45*time.Second)
-=======
-func (cm *consulManager) Add(hostname string, conn Connection, labels map[string]string) error {
-	return cm.addWait(hostname, conn, labels, maxWaitTimeSeconds*time.Second)
->>>>>>> dd5989a7
+	return cm.addWait(hostname, conn, shareable, labels, maxWaitTimeSeconds*time.Second)
 }
 func (cm *consulManager) addWait(hostname string, conn Connection, shareable bool, labels map[string]string, maxWaitTime time.Duration) error {
 
@@ -231,13 +226,8 @@
 	return addOps, nil
 }
 
-<<<<<<< HEAD
 func (cm *consulManager) UpdateHost(hostname string, conn Connection, shareable bool) error {
-	return cm.updateHostWait(hostname, conn, shareable, 45*time.Second)
-=======
-func (cm *consulManager) UpdateConnection(hostname string, conn Connection) error {
-	return cm.updateConnWait(hostname, conn, maxWaitTimeSeconds*time.Second)
->>>>>>> dd5989a7
+	return cm.updateHostWait(hostname, conn, shareable, maxWaitTimeSeconds*time.Second)
 }
 func (cm *consulManager) updateHostWait(hostname string, conn Connection, shareable bool, maxWaitTime time.Duration) error {
 	if hostname == "" {
@@ -954,13 +944,8 @@
 	return host, err
 }
 
-<<<<<<< HEAD
 func (cm *consulManager) Allocate(allocation *Allocation, filters ...labelsutil.Filter) (string, []labelsutil.Warning, error) {
-	return cm.allocateWait(45*time.Second, allocation, filters...)
-=======
-func (cm *consulManager) Allocate(message string, filters ...labelsutil.Filter) (string, []labelsutil.Warning, error) {
-	return cm.allocateWait(maxWaitTimeSeconds*time.Second, message, filters...)
->>>>>>> dd5989a7
+	return cm.allocateWait(maxWaitTimeSeconds*time.Second, allocation, filters...)
 }
 func (cm *consulManager) allocateWait(maxWaitTime time.Duration, allocation *Allocation, filters ...labelsutil.Filter) (string, []labelsutil.Warning, error) {
 	// Build allocationID
@@ -1030,14 +1015,8 @@
 
 	return hostname, warnings, cm.setHostStatus(hostname, HostStatusAllocated)
 }
-<<<<<<< HEAD
-
 func (cm *consulManager) Release(hostname string, allocation *Allocation) error {
-	return cm.releaseWait(hostname, allocation, 45*time.Second)
-=======
-func (cm *consulManager) Release(hostname string) error {
-	return cm.releaseWait(hostname, maxWaitTimeSeconds*time.Second)
->>>>>>> dd5989a7
+	return cm.releaseWait(hostname, allocation, maxWaitTimeSeconds*time.Second)
 }
 
 func (cm *consulManager) releaseWait(hostname string, allocation *Allocation, maxWaitTime time.Duration) error {
