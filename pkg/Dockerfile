FROM ystia/alpine-consul:1.1.0_consul-1.2.3
ARG TERRAFORM_VERSION
ARG ANSIBLE_VERSION
ARG TF_CONSUL_PLUGIN_VERSION
ARG TF_AWS_PLUGIN_VERSION
ARG TF_GOOGLE_PLUGIN_VERSION
ARG TF_OPENSTACK_PLUGIN_VERSION
# Update terraform default when possible
ENV TERRAFORM_VERSION ${TERRAFORM_VERSION:-0.11.8}
ENV ANSIBLE_VERSION ${ANSIBLE_VERSION:-2.10.0}
ENV TF_CONSUL_PLUGIN_VERSION ${TF_CONSUL_PLUGIN_VERSION:-2.1.0}
ENV TF_AWS_PLUGIN_VERSION ${TF_AWS_PLUGIN_VERSION:-1.36.0}
ENV TF_GOOGLE_PLUGIN_VERSION ${TF_GOOGLE_PLUGIN_VERSION:-1.18.0}
ENV TF_OPENSTACK_PLUGIN_VERSION ${TF_OPENSTACK_PLUGIN_VERSION:-1.9.0}
ENV YORC_TERRAFORM_PLUGINS_DIR /var/terraform/plugins

ADD rootfs /

# Python is required here as it should not be removed automatically when uninstalling python-dev
# We do not install the whole docker package but just docker-cli
<<<<<<< HEAD
=======

>>>>>>> 175f7c88
RUN apk add --update make openssh-client python3 python3-dev gcc musl-dev libffi-dev openssl-dev docker-cli cargo rust && \
    python3 -m ensurepip --upgrade && \
    if [ ! -e /usr/bin/pip ]; then ln -s pip3 /usr/bin/pip ; fi && \
    if [ ! -e /usr/bin/python ]; then ln -sf /usr/bin/python3 /usr/bin/python; fi && \
    pip install ansible==${ANSIBLE_VERSION} docker-py netaddr jmespath && \
    cd /tmp && \
    curl -O https://releases.hashicorp.com/terraform/${TERRAFORM_VERSION}/terraform_${TERRAFORM_VERSION}_linux_amd64.zip && \
    cd /usr/local/bin && \
    unzip /tmp/terraform_${TERRAFORM_VERSION}_linux_amd64.zip && \
    addgroup yorc && \
    adduser -D -s /bin/bash -h /var/yorc -g yorc -G yorc yorc && \
    umask 0077 && \
    mkdir -p /var/yorc/.ansible/tmp && \
    umask 0022 && \
    chown -R yorc:yorc /var/yorc && \
    chmod 400 /var/yorc/.ssh/*.pem && \
    echo "Copy Terraform providers plugins" && \
    cd ${YORC_TERRAFORM_PLUGINS_DIR} && \
    curl -O https://releases.hashicorp.com/terraform-provider-consul/${TF_CONSUL_PLUGIN_VERSION}/terraform-provider-consul_${TF_CONSUL_PLUGIN_VERSION}_linux_amd64.zip && \
    unzip terraform-provider-consul_${TF_CONSUL_PLUGIN_VERSION}_linux_amd64.zip && \
    curl -O https://releases.hashicorp.com/terraform-provider-null/1.0.0/terraform-provider-null_1.0.0_linux_amd64.zip && \
    unzip terraform-provider-null_1.0.0_linux_amd64.zip && \
    curl -O https://releases.hashicorp.com/terraform-provider-aws/${TF_AWS_PLUGIN_VERSION}/terraform-provider-aws_${TF_AWS_PLUGIN_VERSION}_linux_amd64.zip && \
    unzip terraform-provider-aws_${TF_AWS_PLUGIN_VERSION}_linux_amd64.zip && \
    curl -O https://releases.hashicorp.com/terraform-provider-google/${TF_GOOGLE_PLUGIN_VERSION}/terraform-provider-google_${TF_GOOGLE_PLUGIN_VERSION}_linux_amd64.zip && \
    unzip terraform-provider-google_${TF_GOOGLE_PLUGIN_VERSION}_linux_amd64.zip && \
    curl -O https://releases.hashicorp.com/terraform-provider-openstack/${TF_OPENSTACK_PLUGIN_VERSION}/terraform-provider-openstack_${TF_OPENSTACK_PLUGIN_VERSION}_linux_amd64.zip && \
    unzip terraform-provider-openstack_${TF_OPENSTACK_PLUGIN_VERSION}_linux_amd64.zip && \
    chmod 775 ${YORC_TERRAFORM_PLUGINS_DIR}/* && \
    echo "Cleaning up" && \
    apk del make py-pip python3-dev gcc musl-dev libffi-dev openssl-dev && \
    rm -rf /var/cache/apk/* && \
    rm -fr /tmp/*

COPY ./yorc /usr/local/bin/

EXPOSE 8800

ARG BUILD_DATE
ARG VCS_REF
ARG YORC_VERSION

LABEL org.label-schema.build-date=$BUILD_DATE \
      org.label-schema.vcs-url="https://github.com/ystia/yorc.git" \
      org.label-schema.vcs-ref=$VCS_REF \
      org.label-schema.schema-version="1.0.0-rc1" \
      org.label-schema.vendor="Bull Atos Technologies" \
      org.label-schema.version=${YORC_VERSION}<|MERGE_RESOLUTION|>--- conflicted
+++ resolved
@@ -18,10 +18,7 @@
 
 # Python is required here as it should not be removed automatically when uninstalling python-dev
 # We do not install the whole docker package but just docker-cli
-<<<<<<< HEAD
-=======
 
->>>>>>> 175f7c88
 RUN apk add --update make openssh-client python3 python3-dev gcc musl-dev libffi-dev openssl-dev docker-cli cargo rust && \
     python3 -m ensurepip --upgrade && \
     if [ ! -e /usr/bin/pip ]; then ln -s pip3 /usr/bin/pip ; fi && \
