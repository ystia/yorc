// Copyright 2018 Bull S.A.S. Atos Technologies - Bull, Rue Jean Jaures, B.P.68, 78340, Les Clayes-sous-Bois, France.
//
// Licensed under the Apache License, Version 2.0 (the "License");
// you may not use this file except in compliance with the License.
// You may obtain a copy of the License at
//
//      http://www.apache.org/licenses/LICENSE-2.0
//
// Unless required by applicable law or agreed to in writing, software
// distributed under the License is distributed on an "AS IS" BASIS,
// WITHOUT WARRANTIES OR CONDITIONS OF ANY KIND, either express or implied.
// See the License for the specific language governing permissions and
// limitations under the License.

package deployments

import (
	"testing"

	"github.com/ystia/yorc/v3/testutil"
)

// The aim of this function is to run all package tests with consul server dependency with only one consul server start
func TestRunConsulDeploymentsPackageTests(t *testing.T) {
	srv, client := testutil.NewTestConsulInstance(t)
	kv := client.KV()
	defer srv.Stop()

	t.Run("groupDeployments", func(t *testing.T) {
		t.Run("testArtifacts", func(t *testing.T) {
			testArtifacts(t, srv, kv)
		})
		t.Run("testCapabilities", func(t *testing.T) {
			testCapabilities(t, srv, kv)
		})
		t.Run("testDefinitionStore", func(t *testing.T) {
			testDefinitionStore(t, kv)
		})
		t.Run("testDeploymentNodes", func(t *testing.T) {
			testDeploymentNodes(t, srv, kv)
		})
		t.Run("testRequirements", func(t *testing.T) {
			testRequirements(t, srv, kv)
		})
		t.Run("testResolver", func(t *testing.T) {
			testResolver(t, kv)
		})
		t.Run("testGetTypePropertyDataType", func(t *testing.T) {
			testGetTypePropertyDataType(t, kv)
		})
		t.Run("testGetNestedDataType", func(t *testing.T) {
			testGetNestedDataType(t, kv)
		})
		t.Run("testReadComplexVA", func(t *testing.T) {
			testReadComplexVA(t, kv)
		})
		t.Run("testIssueGetEmptyPropRel", func(t *testing.T) {
			testIssueGetEmptyPropRel(t, kv)
		})
		t.Run("testRelationshipWorkflow", func(t *testing.T) {
			testRelationshipWorkflow(t, kv)
		})
		t.Run("testGlobalInputs", func(t *testing.T) {
			testGlobalInputs(t, kv)
		})
		t.Run("testInlineWorkflow", func(t *testing.T) {
			testInlineWorkflow(t, kv)
		})
		t.Run("testCheckCycleInNestedWorkflows", func(t *testing.T) {
			testCheckCycleInNestedWorkflows(t, kv)
		})
		t.Run("testGetCapabilityProperties", func(t *testing.T) {
			testGetCapabilityProperties(t, kv)
		})
		t.Run("testImportTopologyTemplate", func(t *testing.T) {
			testImportTopologyTemplate(t, kv)
		})
		t.Run("testTopologyTemplateMetadata", func(t *testing.T) {
			testTopologyTemplateMetadata(t, kv)
		})
		t.Run("testSubstitutionServiceCapabilityMappings", func(t *testing.T) {
			testSubstitutionServiceCapabilityMappings(t, kv)
		})
		t.Run("testSubstitutionServiceRequirementMappings", func(t *testing.T) {
			testSubstitutionServiceRequirementMappings(t, kv)
		})
		t.Run("testSubstitutionClientDirective", func(t *testing.T) {
			testSubstitutionClientDirective(t, kv)
		})
		t.Run("testSubstitutionClientServiceInstance", func(t *testing.T) {
			testSubstitutionClientServiceInstance(t, kv)
		})
		t.Run("TestOperationImplementationArtifact", func(t *testing.T) {
			testOperationImplementationArtifact(t, kv)
		})
		t.Run("TestOperationHost", func(t *testing.T) {
			testOperationHost(t, kv)
		})
		t.Run("testIssueGetEmptyPropOnRelationship", func(t *testing.T) {
			testIssueGetEmptyPropOnRelationship(t, kv)
		})
		t.Run("testAttributeNotifications", func(t *testing.T) {
			testAttributeNotifications(t, kv)
		})
		t.Run("testTopologyUpdate", func(t *testing.T) {
			testTopologyUpdate(t, kv)
		})
<<<<<<< HEAD
		t.Run("testRepositories", func(t *testing.T) {
			testRepositories(t, kv)
=======
		t.Run("testPurgedDeployments", func(t *testing.T) {
			testPurgedDeployments(t, client)
>>>>>>> b2082c9c
		})
	})
}<|MERGE_RESOLUTION|>--- conflicted
+++ resolved
@@ -105,13 +105,11 @@
 		t.Run("testTopologyUpdate", func(t *testing.T) {
 			testTopologyUpdate(t, kv)
 		})
-<<<<<<< HEAD
 		t.Run("testRepositories", func(t *testing.T) {
-			testRepositories(t, kv)
-=======
+			testRepositories(t, kv)	
+		})
 		t.Run("testPurgedDeployments", func(t *testing.T) {
 			testPurgedDeployments(t, client)
->>>>>>> b2082c9c
 		})
 	})
 }