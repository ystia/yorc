--- conflicted
+++ resolved
@@ -37,10 +37,7 @@
 UPDATED
 UPDATE_FAILURE
 PURGED
-<<<<<<< HEAD
-=======
 PURGE_FAILED
->>>>>>> 175f7c88
 )
 */
 type DeploymentStatus int
