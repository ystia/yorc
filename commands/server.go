--- conflicted
+++ resolved
@@ -47,15 +47,10 @@
 
 func setConfig() {
 
-<<<<<<< HEAD
 	//Flags definition for Janus server
 	serverCmd.PersistentFlags().StringVarP(&cfgFile, "config", "c", "", "config file (default is /etc/janus/config.janus.json)")
 	serverCmd.PersistentFlags().StringP("working_directory", "w", "", "The name of the working directory of the Janus server")
 	serverCmd.PersistentFlags().Int("workers_number", config.DefaultWorkersNumber, "Number of workers in the Janus server. If not set the default value will be used")
-=======
-	//Flags definition for Janus
-	serverCmd.PersistentFlags().StringP("working_directory", "w", "", "The name of the working directory of the Janus server")
->>>>>>> f681e538
 
 	//Flags definition for OpenStack
 	serverCmd.PersistentFlags().StringP("os_auth_url", "a", "", "will use the 1.1 *compute api*")
@@ -104,10 +99,7 @@
 	viper.SetEnvPrefix("janus") // will be uppercased automatically - Become "JANUS_"
 	viper.AutomaticEnv()        // read in environment variables that match
 	viper.BindEnv("working_directory")
-<<<<<<< HEAD
 	viper.BindEnv("workers_number")
-=======
->>>>>>> f681e538
 	viper.BindEnv("os_auth_url", "OS_AUTH_URL")
 	viper.BindEnv("os_tenant_id", "OS_TENANT_ID")
 	viper.BindEnv("os_tenant_name", "OS_TENANT_NAME")
@@ -142,10 +134,7 @@
 func getConfig() config.Configuration {
 	configuration := config.Configuration{}
 	configuration.WorkingDirectory = viper.GetString("working_directory")
-<<<<<<< HEAD
 	configuration.WorkersNumber = viper.GetInt("workers_number")
-=======
->>>>>>> f681e538
 	configuration.OSAuthURL = viper.GetString("os_auth_url")
 	configuration.OSTenantID = viper.GetString("os_tenant_id")
 	configuration.OSTenantName = viper.GetString("os_tenant_name")
